--- conflicted
+++ resolved
@@ -791,13 +791,10 @@
         ("chinese_clip_vision_model", "chinese_clip"),
         ("rt_detr_resnet", "rt_detr"),
         ("granitevision", "llava_next"),
-<<<<<<< HEAD
         ("internvl_vision", "internvl"),
-=======
         ("sam_vision_model", "sam"),
         ("llama4_text", "llama4"),
         ("blip_2_qformer", "blip_2"),
->>>>>>> 20ceaca2
     ]
 )
 
