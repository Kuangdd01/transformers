# Copyright 2020 The HuggingFace Team. All rights reserved.
#
# Licensed under the Apache License, Version 2.0 (the "License");
# you may not use this file except in compliance with the License.
# You may obtain a copy of the License at
#
#     http://www.apache.org/licenses/LICENSE-2.0
#
# Unless required by applicable law or agreed to in writing, software
# distributed under the License is distributed on an "AS IS" BASIS,
# WITHOUT WARRANTIES OR CONDITIONS OF ANY KIND, either express or implied.
# See the License for the specific language governing permissions and
# limitations under the License.

# When adding a new object to this init, remember to add it twice: once inside the `_import_structure` dictionary and
# once inside the `if TYPE_CHECKING` branch. The `TYPE_CHECKING` should have import statements as usual, but they are
# only there for type checking. The `_import_structure` is a dictionary submodule to list of object names, and is used
# to defer the actual importing for when the objects are requested. This way `import transformers` provides the names
# in the namespace without actually importing anything (and especially none of the backends).

__version__ = "4.52.0.dev0"

from pathlib import Path
from typing import TYPE_CHECKING

# Check the dependencies satisfy the minimal versions required.
from . import dependency_versions_check
from .utils import (
    OptionalDependencyNotAvailable,
    _LazyModule,
    is_bitsandbytes_available,
    is_essentia_available,
    is_flax_available,
    is_g2p_en_available,
    is_keras_nlp_available,
    is_librosa_available,
    is_pretty_midi_available,
    is_scipy_available,
    is_sentencepiece_available,
    is_speech_available,
    is_tensorflow_text_available,
    is_tf_available,
    is_timm_available,
    is_tokenizers_available,
    is_torch_available,
    is_torchaudio_available,
    is_torchvision_available,
    is_vision_available,
    logging,
)
from .utils.import_utils import define_import_structure


logger = logging.get_logger(__name__)  # pylint: disable=invalid-name

# Base objects, independent of any specific backend
_import_structure = {
    "audio_utils": [],
    "commands": [],
    "configuration_utils": ["PretrainedConfig"],
    "convert_graph_to_onnx": [],
    "convert_slow_tokenizers_checkpoints_to_fast": [],
    "convert_tf_hub_seq_to_seq_bert_to_pytorch": [],
    "data": [
        "DataProcessor",
        "InputExample",
        "InputFeatures",
        "SingleSentenceClassificationProcessor",
        "SquadExample",
        "SquadFeatures",
        "SquadV1Processor",
        "SquadV2Processor",
        "glue_compute_metrics",
        "glue_convert_examples_to_features",
        "glue_output_modes",
        "glue_processors",
        "glue_tasks_num_labels",
        "squad_convert_examples_to_features",
        "xnli_compute_metrics",
        "xnli_output_modes",
        "xnli_processors",
        "xnli_tasks_num_labels",
    ],
    "data.data_collator": [
        "DataCollator",
        "DataCollatorForLanguageModeling",
        "DataCollatorForMultipleChoice",
        "DataCollatorForPermutationLanguageModeling",
        "DataCollatorForSeq2Seq",
        "DataCollatorForSOP",
        "DataCollatorForTokenClassification",
        "DataCollatorForWholeWordMask",
        "DataCollatorWithFlattening",
        "DataCollatorWithPadding",
        "DefaultDataCollator",
        "default_data_collator",
    ],
    "data.metrics": [],
    "data.processors": [],
    "debug_utils": [],
    "dependency_versions_check": [],
    "dependency_versions_table": [],
    "dynamic_module_utils": [],
    "feature_extraction_sequence_utils": ["SequenceFeatureExtractor"],
    "feature_extraction_utils": ["BatchFeature", "FeatureExtractionMixin"],
    "file_utils": [],
    "generation": [
        "AsyncTextIteratorStreamer",
        "CompileConfig",
        "GenerationConfig",
        "TextIteratorStreamer",
        "TextStreamer",
        "WatermarkingConfig",
    ],
    "hf_argparser": ["HfArgumentParser"],
    "hyperparameter_search": [],
    "image_transforms": [],
    "integrations": [
        "is_clearml_available",
        "is_comet_available",
        "is_dvclive_available",
        "is_neptune_available",
        "is_optuna_available",
        "is_ray_available",
        "is_ray_tune_available",
        "is_sigopt_available",
        "is_swanlab_available",
        "is_tensorboard_available",
        "is_wandb_available",
    ],
    "loss": [],
    "modelcard": ["ModelCard"],
    # Losses
    "modeling_tf_pytorch_utils": [
        "convert_tf_weight_name_to_pt_weight_name",
        "load_pytorch_checkpoint_in_tf2_model",
        "load_pytorch_model_in_tf2_model",
        "load_pytorch_weights_in_tf2_model",
        "load_tf2_checkpoint_in_pytorch_model",
        "load_tf2_model_in_pytorch_model",
        "load_tf2_weights_in_pytorch_model",
    ],
    # Models
<<<<<<< HEAD
    "models": [],
    "models.albert": ["AlbertConfig"],
    "models.align": [
        "AlignConfig",
        "AlignProcessor",
        "AlignTextConfig",
        "AlignVisionConfig",
    ],
    "models.altclip": [
        "AltCLIPConfig",
        "AltCLIPProcessor",
        "AltCLIPTextConfig",
        "AltCLIPVisionConfig",
    ],
    "models.aria": [
        "AriaConfig",
        "AriaProcessor",
        "AriaTextConfig",
    ],
    "models.audio_spectrogram_transformer": [
        "ASTConfig",
        "ASTFeatureExtractor",
    ],
    "models.auto": [
        "CONFIG_MAPPING",
        "FEATURE_EXTRACTOR_MAPPING",
        "IMAGE_PROCESSOR_MAPPING",
        "MODEL_NAMES_MAPPING",
        "PROCESSOR_MAPPING",
        "TOKENIZER_MAPPING",
        "AutoConfig",
        "AutoFeatureExtractor",
        "AutoImageProcessor",
        "AutoProcessor",
        "AutoTokenizer",
    ],
    "models.autoformer": ["AutoformerConfig"],
    "models.aya_vision": ["AyaVisionConfig", "AyaVisionProcessor"],
    "models.bamba": ["BambaConfig"],
    "models.bark": [
        "BarkCoarseConfig",
        "BarkConfig",
        "BarkFineConfig",
        "BarkProcessor",
        "BarkSemanticConfig",
    ],
    "models.bart": ["BartConfig", "BartTokenizer"],
    "models.barthez": [],
    "models.bartpho": [],
    "models.beit": ["BeitConfig"],
    "models.bert": [
        "BasicTokenizer",
        "BertConfig",
        "BertTokenizer",
        "WordpieceTokenizer",
    ],
    "models.bert_generation": ["BertGenerationConfig"],
    "models.bert_japanese": [
        "BertJapaneseTokenizer",
        "CharacterTokenizer",
        "MecabTokenizer",
    ],
    "models.bertweet": ["BertweetTokenizer"],
    "models.big_bird": ["BigBirdConfig"],
    "models.bigbird_pegasus": ["BigBirdPegasusConfig"],
    "models.biogpt": [
        "BioGptConfig",
        "BioGptTokenizer",
    ],
    "models.bit": ["BitConfig"],
    "models.blenderbot": [
        "BlenderbotConfig",
        "BlenderbotTokenizer",
    ],
    "models.blenderbot_small": [
        "BlenderbotSmallConfig",
        "BlenderbotSmallTokenizer",
    ],
    "models.blip": [
        "BlipConfig",
        "BlipProcessor",
        "BlipTextConfig",
        "BlipVisionConfig",
    ],
    "models.blip_2": [
        "Blip2Config",
        "Blip2Processor",
        "Blip2QFormerConfig",
        "Blip2VisionConfig",
    ],
    "models.bloom": ["BloomConfig"],
    "models.bridgetower": [
        "BridgeTowerConfig",
        "BridgeTowerProcessor",
        "BridgeTowerTextConfig",
        "BridgeTowerVisionConfig",
    ],
    "models.bros": [
        "BrosConfig",
        "BrosProcessor",
    ],
    "models.byt5": ["ByT5Tokenizer"],
    "models.camembert": ["CamembertConfig"],
    "models.canine": [
        "CanineConfig",
        "CanineTokenizer",
    ],
    "models.chameleon": [
        "ChameleonConfig",
        "ChameleonProcessor",
        "ChameleonVQVAEConfig",
    ],
    "models.chinese_clip": [
        "ChineseCLIPConfig",
        "ChineseCLIPProcessor",
        "ChineseCLIPTextConfig",
        "ChineseCLIPVisionConfig",
    ],
    "models.clap": [
        "ClapAudioConfig",
        "ClapConfig",
        "ClapProcessor",
        "ClapTextConfig",
    ],
    "models.clip": [
        "CLIPConfig",
        "CLIPProcessor",
        "CLIPTextConfig",
        "CLIPTokenizer",
        "CLIPVisionConfig",
    ],
    "models.clipseg": [
        "CLIPSegConfig",
        "CLIPSegProcessor",
        "CLIPSegTextConfig",
        "CLIPSegVisionConfig",
    ],
    "models.clvp": [
        "ClvpConfig",
        "ClvpDecoderConfig",
        "ClvpEncoderConfig",
        "ClvpFeatureExtractor",
        "ClvpProcessor",
        "ClvpTokenizer",
    ],
    "models.code_llama": [],
    "models.codegen": [
        "CodeGenConfig",
        "CodeGenTokenizer",
    ],
    "models.cohere": ["CohereConfig"],
    "models.cohere2": ["Cohere2Config"],
    "models.colpali": [
        "ColPaliConfig",
        "ColPaliProcessor",
    ],
    "models.conditional_detr": ["ConditionalDetrConfig"],
    "models.convbert": [
        "ConvBertConfig",
        "ConvBertTokenizer",
    ],
    "models.convnext": ["ConvNextConfig"],
    "models.convnextv2": ["ConvNextV2Config"],
    "models.cpm": [],
    "models.cpmant": [
        "CpmAntConfig",
        "CpmAntTokenizer",
    ],
    "models.ctrl": [
        "CTRLConfig",
        "CTRLTokenizer",
    ],
    "models.cvt": ["CvtConfig"],
    "models.dab_detr": ["DabDetrConfig"],
    "models.dac": ["DacConfig", "DacFeatureExtractor"],
    "models.data2vec": [
        "Data2VecAudioConfig",
        "Data2VecTextConfig",
        "Data2VecVisionConfig",
    ],
    "models.dbrx": ["DbrxConfig"],
    "models.deberta": [
        "DebertaConfig",
        "DebertaTokenizer",
    ],
    "models.deberta_v2": ["DebertaV2Config"],
    "models.decision_transformer": ["DecisionTransformerConfig"],
    "models.deformable_detr": ["DeformableDetrConfig"],
    "models.deit": ["DeiTConfig"],
    "models.deprecated": [],
    "models.deprecated.bort": [],
    "models.deprecated.deta": ["DetaConfig"],
    "models.deprecated.efficientformer": ["EfficientFormerConfig"],
    "models.deprecated.ernie_m": ["ErnieMConfig"],
    "models.deprecated.gptsan_japanese": [
        "GPTSanJapaneseConfig",
        "GPTSanJapaneseTokenizer",
    ],
    "models.deprecated.graphormer": ["GraphormerConfig"],
    "models.deprecated.jukebox": [
        "JukeboxConfig",
        "JukeboxPriorConfig",
        "JukeboxTokenizer",
        "JukeboxVQVAEConfig",
    ],
    "models.deprecated.mctct": [
        "MCTCTConfig",
        "MCTCTFeatureExtractor",
        "MCTCTProcessor",
    ],
    "models.deprecated.mega": ["MegaConfig"],
    "models.deprecated.mmbt": ["MMBTConfig"],
    "models.deprecated.nat": ["NatConfig"],
    "models.deprecated.nezha": ["NezhaConfig"],
    "models.deprecated.open_llama": ["OpenLlamaConfig"],
    "models.deprecated.qdqbert": ["QDQBertConfig"],
    "models.deprecated.realm": [
        "RealmConfig",
        "RealmTokenizer",
    ],
    "models.deprecated.retribert": [
        "RetriBertConfig",
        "RetriBertTokenizer",
    ],
    "models.deprecated.speech_to_text_2": [
        "Speech2Text2Config",
        "Speech2Text2Processor",
        "Speech2Text2Tokenizer",
    ],
    "models.deprecated.tapex": ["TapexTokenizer"],
    "models.deprecated.trajectory_transformer": ["TrajectoryTransformerConfig"],
    "models.deprecated.transfo_xl": [
        "TransfoXLConfig",
        "TransfoXLCorpus",
        "TransfoXLTokenizer",
    ],
    "models.deprecated.tvlt": [
        "TvltConfig",
        "TvltFeatureExtractor",
        "TvltProcessor",
    ],
    "models.deprecated.van": ["VanConfig"],
    "models.deprecated.vit_hybrid": ["ViTHybridConfig"],
    "models.deprecated.xlm_prophetnet": ["XLMProphetNetConfig"],
    "models.depth_anything": ["DepthAnythingConfig"],
    "models.depth_pro": ["DepthProConfig"],
    "models.detr": ["DetrConfig"],
    "models.dialogpt": [],
    "models.diffllama": ["DiffLlamaConfig"],
    "models.dinat": ["DinatConfig"],
    "models.dinov2": ["Dinov2Config"],
    "models.dinov2_with_registers": ["Dinov2WithRegistersConfig"],
    "models.distilbert": [
        "DistilBertConfig",
        "DistilBertTokenizer",
    ],
    "models.dit": [],
    "models.donut": [
        "DonutProcessor",
        "DonutSwinConfig",
    ],
    "models.dpr": [
        "DPRConfig",
        "DPRContextEncoderTokenizer",
        "DPRQuestionEncoderTokenizer",
        "DPRReaderOutput",
        "DPRReaderTokenizer",
    ],
    "models.dpt": ["DPTConfig"],
    "models.efficientnet": ["EfficientNetConfig"],
    "models.electra": [
        "ElectraConfig",
        "ElectraTokenizer",
    ],
    "models.emu3": [
        "Emu3Config",
        "Emu3Processor",
        "Emu3TextConfig",
        "Emu3VQVAEConfig",
    ],
    "models.encodec": [
        "EncodecConfig",
        "EncodecFeatureExtractor",
    ],
    "models.encoder_decoder": ["EncoderDecoderConfig"],
    "models.ernie": ["ErnieConfig"],
    "models.esm": ["EsmConfig", "EsmTokenizer"],
    "models.falcon": ["FalconConfig"],
    "models.falcon_mamba": ["FalconMambaConfig"],
    "models.fastspeech2_conformer": [
        "FastSpeech2ConformerConfig",
        "FastSpeech2ConformerHifiGanConfig",
        "FastSpeech2ConformerTokenizer",
        "FastSpeech2ConformerWithHifiGanConfig",
    ],
    "models.flaubert": ["FlaubertConfig", "FlaubertTokenizer"],
    "models.flava": [
        "FlavaConfig",
        "FlavaImageCodebookConfig",
        "FlavaImageConfig",
        "FlavaMultimodalConfig",
        "FlavaTextConfig",
    ],
    "models.fnet": ["FNetConfig"],
    "models.focalnet": ["FocalNetConfig"],
    "models.fsmt": [
        "FSMTConfig",
        "FSMTTokenizer",
    ],
    "models.funnel": [
        "FunnelConfig",
        "FunnelTokenizer",
    ],
    "models.fuyu": ["FuyuConfig"],
    "models.gemma": ["GemmaConfig"],
    "models.gemma2": ["Gemma2Config"],
    "models.gemma3": ["Gemma3Config", "Gemma3Processor", "Gemma3TextConfig"],
    "models.git": [
        "GitConfig",
        "GitProcessor",
        "GitVisionConfig",
    ],
    "models.glm": ["GlmConfig"],
    "models.glpn": ["GLPNConfig"],
    "models.got_ocr2": [
        "GotOcr2Config",
        "GotOcr2Processor",
        "GotOcr2VisionConfig",
    ],
    "models.gpt2": [
        "GPT2Config",
        "GPT2Tokenizer",
    ],
    "models.gpt_bigcode": ["GPTBigCodeConfig"],
    "models.gpt_neo": ["GPTNeoConfig"],
    "models.gpt_neox": ["GPTNeoXConfig"],
    "models.gpt_neox_japanese": ["GPTNeoXJapaneseConfig"],
    "models.gpt_sw3": [],
    "models.gptj": ["GPTJConfig"],
    "models.granite": ["GraniteConfig"],
    "models.granitemoe": ["GraniteMoeConfig"],
    "models.granitemoeshared": ["GraniteMoeSharedConfig"],
    "models.grounding_dino": [
        "GroundingDinoConfig",
        "GroundingDinoProcessor",
    ],
    "models.groupvit": [
        "GroupViTConfig",
        "GroupViTTextConfig",
        "GroupViTVisionConfig",
    ],
    "models.helium": ["HeliumConfig"],
    "models.herbert": ["HerbertTokenizer"],
    "models.hiera": ["HieraConfig"],
    "models.hubert": ["HubertConfig"],
    "models.ibert": ["IBertConfig"],
    "models.idefics": ["IdeficsConfig"],
    "models.idefics2": ["Idefics2Config"],
    "models.idefics3": ["Idefics3Config"],
    "models.ijepa": ["IJepaConfig"],
    "models.imagegpt": ["ImageGPTConfig"],
    "models.informer": ["InformerConfig"],
    "models.instructblip": [
        "InstructBlipConfig",
        "InstructBlipProcessor",
        "InstructBlipQFormerConfig",
        "InstructBlipVisionConfig",
    ],
    "models.instructblipvideo": [
        "InstructBlipVideoConfig",
        "InstructBlipVideoProcessor",
        "InstructBlipVideoQFormerConfig",
        "InstructBlipVideoVisionConfig",
    ],
    "models.internvl": ["InternVLConfig", "InternVLProcessor", "InternVLVisionConfig"],
    "models.jamba": ["JambaConfig"],
    "models.jetmoe": ["JetMoeConfig"],
    "models.kosmos2": [
        "Kosmos2Config",
        "Kosmos2Processor",
    ],
    "models.layoutlm": [
        "LayoutLMConfig",
        "LayoutLMTokenizer",
    ],
    "models.layoutlmv2": [
        "LayoutLMv2Config",
        "LayoutLMv2FeatureExtractor",
        "LayoutLMv2ImageProcessor",
        "LayoutLMv2Processor",
        "LayoutLMv2Tokenizer",
    ],
    "models.layoutlmv3": [
        "LayoutLMv3Config",
        "LayoutLMv3FeatureExtractor",
        "LayoutLMv3ImageProcessor",
        "LayoutLMv3Processor",
        "LayoutLMv3Tokenizer",
    ],
    "models.layoutxlm": ["LayoutXLMProcessor"],
    "models.led": ["LEDConfig", "LEDTokenizer"],
    "models.levit": ["LevitConfig"],
    "models.lilt": ["LiltConfig"],
    "models.llama": ["LlamaConfig"],
    "models.llava": [
        "LlavaConfig",
        "LlavaProcessor",
    ],
    "models.llava_next": [
        "LlavaNextConfig",
        "LlavaNextProcessor",
    ],
    "models.llava_next_video": [
        "LlavaNextVideoConfig",
        "LlavaNextVideoProcessor",
    ],
    "models.llava_onevision": ["LlavaOnevisionConfig", "LlavaOnevisionProcessor"],
    "models.longformer": [
        "LongformerConfig",
        "LongformerTokenizer",
    ],
    "models.longt5": ["LongT5Config"],
    "models.luke": [
        "LukeConfig",
        "LukeTokenizer",
    ],
    "models.lxmert": [
        "LxmertConfig",
        "LxmertTokenizer",
    ],
    "models.m2m_100": ["M2M100Config"],
    "models.mamba": ["MambaConfig"],
    "models.mamba2": ["Mamba2Config"],
    "models.marian": ["MarianConfig"],
    "models.markuplm": [
        "MarkupLMConfig",
        "MarkupLMFeatureExtractor",
        "MarkupLMProcessor",
        "MarkupLMTokenizer",
    ],
    "models.mask2former": ["Mask2FormerConfig"],
    "models.maskformer": [
        "MaskFormerConfig",
        "MaskFormerSwinConfig",
    ],
    "models.mbart": ["MBartConfig"],
    "models.mbart50": [],
    "models.megatron_bert": ["MegatronBertConfig"],
    "models.megatron_gpt2": [],
    "models.mgp_str": [
        "MgpstrConfig",
        "MgpstrProcessor",
        "MgpstrTokenizer",
    ],
    "models.mimi": ["MimiConfig"],
    "models.mistral": ["MistralConfig"],
    "models.mistral3": ["Mistral3Config"],
    "models.mixtral": ["MixtralConfig"],
    "models.mllama": [
        "MllamaConfig",
        "MllamaProcessor",
    ],
    "models.mluke": [],
    "models.mobilebert": [
        "MobileBertConfig",
        "MobileBertTokenizer",
    ],
    "models.mobilenet_v1": ["MobileNetV1Config"],
    "models.mobilenet_v2": ["MobileNetV2Config"],
    "models.mobilevit": ["MobileViTConfig"],
    "models.mobilevitv2": ["MobileViTV2Config"],
    "models.modernbert": ["ModernBertConfig"],
    "models.moonshine": ["MoonshineConfig"],
    "models.moshi": [
        "MoshiConfig",
        "MoshiDepthConfig",
    ],
    "models.mpnet": [
        "MPNetConfig",
        "MPNetTokenizer",
    ],
    "models.mpt": ["MptConfig"],
    "models.mra": ["MraConfig"],
    "models.mt5": ["MT5Config"],
    "models.musicgen": [
        "MusicgenConfig",
        "MusicgenDecoderConfig",
    ],
    "models.musicgen_melody": [
        "MusicgenMelodyConfig",
        "MusicgenMelodyDecoderConfig",
    ],
    "models.mvp": ["MvpConfig", "MvpTokenizer"],
    "models.myt5": ["MyT5Tokenizer"],
    "models.nemotron": ["NemotronConfig"],
    "models.nllb": [],
    "models.nllb_moe": ["NllbMoeConfig"],
    "models.nougat": ["NougatProcessor"],
    "models.nystromformer": ["NystromformerConfig"],
    "models.olmo": ["OlmoConfig"],
    "models.olmo2": ["Olmo2Config"],
    "models.olmoe": ["OlmoeConfig"],
    "models.omdet_turbo": [
        "OmDetTurboConfig",
        "OmDetTurboProcessor",
    ],
    "models.oneformer": [
        "OneFormerConfig",
        "OneFormerProcessor",
    ],
    "models.openai": [
        "OpenAIGPTConfig",
        "OpenAIGPTTokenizer",
    ],
    "models.opt": ["OPTConfig"],
    "models.owlv2": [
        "Owlv2Config",
        "Owlv2Processor",
        "Owlv2TextConfig",
        "Owlv2VisionConfig",
    ],
    "models.owlvit": [
        "OwlViTConfig",
        "OwlViTProcessor",
        "OwlViTTextConfig",
        "OwlViTVisionConfig",
    ],
    "models.paligemma": ["PaliGemmaConfig"],
    "models.patchtsmixer": ["PatchTSMixerConfig"],
    "models.patchtst": ["PatchTSTConfig"],
    "models.pegasus": [
        "PegasusConfig",
        "PegasusTokenizer",
    ],
    "models.pegasus_x": ["PegasusXConfig"],
    "models.perceiver": [
        "PerceiverConfig",
        "PerceiverTokenizer",
    ],
    "models.persimmon": ["PersimmonConfig"],
    "models.phi": ["PhiConfig"],
    "models.phi3": ["Phi3Config"],
    "models.phi4_multimodal": [
        "Phi4MultimodalAudioConfig",
        "Phi4MultimodalConfig",
        "Phi4MultimodalFeatureExtractor",
        "Phi4MultimodalProcessor",
        "Phi4MultimodalVisionConfig",
    ],
    "models.phimoe": ["PhimoeConfig"],
    "models.phobert": ["PhobertTokenizer"],
    "models.pix2struct": [
        "Pix2StructConfig",
        "Pix2StructProcessor",
        "Pix2StructTextConfig",
        "Pix2StructVisionConfig",
    ],
    "models.pixtral": ["PixtralProcessor", "PixtralVisionConfig"],
    "models.plbart": ["PLBartConfig"],
    "models.poolformer": ["PoolFormerConfig"],
    "models.pop2piano": ["Pop2PianoConfig"],
    "models.prompt_depth_anything": ["PromptDepthAnythingConfig"],
    "models.prophetnet": [
        "ProphetNetConfig",
        "ProphetNetTokenizer",
    ],
    "models.pvt": ["PvtConfig"],
    "models.pvt_v2": ["PvtV2Config"],
    "models.qwen2": [
        "Qwen2Config",
        "Qwen2Tokenizer",
    ],
    "models.qwen2_5_vl": [
        "Qwen2_5_VLConfig",
        "Qwen2_5_VLProcessor",
    ],
    "models.qwen2_audio": [
        "Qwen2AudioConfig",
        "Qwen2AudioEncoderConfig",
        "Qwen2AudioProcessor",
    ],
    "models.qwen2_moe": ["Qwen2MoeConfig"],
    "models.qwen2_vl": [
        "Qwen2VLConfig",
        "Qwen2VLProcessor",
    ],
    "models.rag": ["RagConfig", "RagRetriever", "RagTokenizer"],
    "models.recurrent_gemma": ["RecurrentGemmaConfig"],
    "models.reformer": ["ReformerConfig"],
    "models.regnet": ["RegNetConfig"],
    "models.rembert": ["RemBertConfig"],
    "models.resnet": ["ResNetConfig"],
    "models.roberta": [
        "RobertaConfig",
        "RobertaTokenizer",
    ],
    "models.roberta_prelayernorm": ["RobertaPreLayerNormConfig"],
    "models.roc_bert": [
        "RoCBertConfig",
        "RoCBertTokenizer",
    ],
    "models.roformer": [
        "RoFormerConfig",
        "RoFormerTokenizer",
    ],
    "models.rt_detr": ["RTDetrConfig", "RTDetrResNetConfig"],
    "models.rt_detr_v2": ["RTDetrV2Config"],
    "models.rwkv": ["RwkvConfig"],
    "models.sam": [
        "SamConfig",
        "SamMaskDecoderConfig",
        "SamProcessor",
        "SamPromptEncoderConfig",
        "SamVisionConfig",
    ],
    "models.seamless_m4t": [
        "SeamlessM4TConfig",
        "SeamlessM4TFeatureExtractor",
        "SeamlessM4TProcessor",
    ],
    "models.seamless_m4t_v2": ["SeamlessM4Tv2Config"],
    "models.segformer": ["SegformerConfig"],
    "models.seggpt": ["SegGptConfig"],
    "models.sew": ["SEWConfig"],
    "models.sew_d": ["SEWDConfig"],
    "models.shieldgemma2": [
        "ShieldGemma2Config",
        "ShieldGemma2Processor",
    ],
    "models.siglip": [
        "SiglipConfig",
        "SiglipProcessor",
        "SiglipTextConfig",
        "SiglipVisionConfig",
    ],
    "models.siglip2": [
        "Siglip2Config",
        "Siglip2Processor",
        "Siglip2TextConfig",
        "Siglip2VisionConfig",
    ],
    "models.smolvlm": ["SmolVLMConfig"],
    "models.speech_encoder_decoder": ["SpeechEncoderDecoderConfig"],
    "models.speech_to_text": [
        "Speech2TextConfig",
        "Speech2TextFeatureExtractor",
        "Speech2TextProcessor",
    ],
    "models.speecht5": [
        "SpeechT5Config",
        "SpeechT5FeatureExtractor",
        "SpeechT5HifiGanConfig",
        "SpeechT5Processor",
    ],
    "models.splinter": [
        "SplinterConfig",
        "SplinterTokenizer",
    ],
    "models.squeezebert": [
        "SqueezeBertConfig",
        "SqueezeBertTokenizer",
    ],
    "models.stablelm": ["StableLmConfig"],
    "models.starcoder2": ["Starcoder2Config"],
    "models.superglue": ["SuperGlueConfig"],
    "models.superpoint": ["SuperPointConfig"],
    "models.swiftformer": ["SwiftFormerConfig"],
    "models.swin": ["SwinConfig"],
    "models.swin2sr": ["Swin2SRConfig"],
    "models.swinv2": ["Swinv2Config"],
    "models.switch_transformers": ["SwitchTransformersConfig"],
    "models.t5": ["T5Config"],
    "models.table_transformer": ["TableTransformerConfig"],
    "models.tapas": [
        "TapasConfig",
        "TapasTokenizer",
    ],
    "models.textnet": ["TextNetConfig"],
    "models.time_series_transformer": ["TimeSeriesTransformerConfig"],
    "models.timesformer": ["TimesformerConfig"],
    "models.timm_backbone": ["TimmBackboneConfig"],
    "models.timm_wrapper": ["TimmWrapperConfig"],
    "models.trocr": [
        "TrOCRConfig",
        "TrOCRProcessor",
    ],
    "models.tvp": [
        "TvpConfig",
        "TvpProcessor",
    ],
    "models.udop": [
        "UdopConfig",
        "UdopProcessor",
    ],
    "models.umt5": ["UMT5Config"],
    "models.unispeech": ["UniSpeechConfig"],
    "models.unispeech_sat": ["UniSpeechSatConfig"],
    "models.univnet": [
        "UnivNetConfig",
        "UnivNetFeatureExtractor",
    ],
    "models.upernet": ["UperNetConfig"],
    "models.video_llava": ["VideoLlavaConfig"],
    "models.videomae": ["VideoMAEConfig"],
    "models.vilt": [
        "ViltConfig",
        "ViltFeatureExtractor",
        "ViltImageProcessor",
        "ViltProcessor",
    ],
    "models.vipllava": ["VipLlavaConfig"],
    "models.vision_encoder_decoder": ["VisionEncoderDecoderConfig"],
    "models.vision_text_dual_encoder": [
        "VisionTextDualEncoderConfig",
        "VisionTextDualEncoderProcessor",
    ],
    "models.visual_bert": ["VisualBertConfig"],
    "models.vit": ["ViTConfig"],
    "models.vit_mae": ["ViTMAEConfig"],
    "models.vit_msn": ["ViTMSNConfig"],
    "models.vitdet": ["VitDetConfig"],
    "models.vitmatte": ["VitMatteConfig"],
    "models.vitpose": ["VitPoseConfig"],
    "models.vitpose_backbone": ["VitPoseBackboneConfig"],
    "models.vits": [
        "VitsConfig",
        "VitsTokenizer",
    ],
    "models.vivit": ["VivitConfig"],
    "models.wav2vec2": [
        "Wav2Vec2Config",
        "Wav2Vec2CTCTokenizer",
        "Wav2Vec2FeatureExtractor",
        "Wav2Vec2Processor",
        "Wav2Vec2Tokenizer",
    ],
    "models.wav2vec2_bert": [
        "Wav2Vec2BertConfig",
        "Wav2Vec2BertProcessor",
    ],
    "models.wav2vec2_conformer": ["Wav2Vec2ConformerConfig"],
    "models.wav2vec2_phoneme": ["Wav2Vec2PhonemeCTCTokenizer"],
    "models.wav2vec2_with_lm": ["Wav2Vec2ProcessorWithLM"],
    "models.wavlm": ["WavLMConfig"],
    "models.whisper": [
        "WhisperConfig",
        "WhisperFeatureExtractor",
        "WhisperProcessor",
        "WhisperTokenizer",
    ],
    "models.x_clip": [
        "XCLIPConfig",
        "XCLIPProcessor",
        "XCLIPTextConfig",
        "XCLIPVisionConfig",
    ],
    "models.xglm": ["XGLMConfig"],
    "models.xlm": ["XLMConfig", "XLMTokenizer"],
    "models.xlm_roberta": ["XLMRobertaConfig"],
    "models.xlm_roberta_xl": ["XLMRobertaXLConfig"],
    "models.xlnet": ["XLNetConfig"],
    "models.xmod": ["XmodConfig"],
    "models.yolos": ["YolosConfig"],
    "models.yoso": ["YosoConfig"],
    "models.zamba": ["ZambaConfig"],
    "models.zamba2": ["Zamba2Config"],
    "models.zoedepth": ["ZoeDepthConfig"],
=======
>>>>>>> 20ceaca2
    "onnx": [],
    "pipelines": [
        "AudioClassificationPipeline",
        "AutomaticSpeechRecognitionPipeline",
        "CsvPipelineDataFormat",
        "DepthEstimationPipeline",
        "DocumentQuestionAnsweringPipeline",
        "FeatureExtractionPipeline",
        "FillMaskPipeline",
        "ImageClassificationPipeline",
        "ImageFeatureExtractionPipeline",
        "ImageSegmentationPipeline",
        "ImageTextToTextPipeline",
        "ImageToImagePipeline",
        "ImageToTextPipeline",
        "JsonPipelineDataFormat",
        "MaskGenerationPipeline",
        "NerPipeline",
        "ObjectDetectionPipeline",
        "PipedPipelineDataFormat",
        "Pipeline",
        "PipelineDataFormat",
        "QuestionAnsweringPipeline",
        "SummarizationPipeline",
        "TableQuestionAnsweringPipeline",
        "Text2TextGenerationPipeline",
        "TextClassificationPipeline",
        "TextGenerationPipeline",
        "TextToAudioPipeline",
        "TokenClassificationPipeline",
        "TranslationPipeline",
        "VideoClassificationPipeline",
        "VisualQuestionAnsweringPipeline",
        "ZeroShotAudioClassificationPipeline",
        "ZeroShotClassificationPipeline",
        "ZeroShotImageClassificationPipeline",
        "ZeroShotObjectDetectionPipeline",
        "pipeline",
    ],
    "processing_utils": ["ProcessorMixin"],
    "quantizers": [],
    "testing_utils": [],
    "tokenization_utils": ["PreTrainedTokenizer"],
    "tokenization_utils_base": [
        "AddedToken",
        "BatchEncoding",
        "CharSpan",
        "PreTrainedTokenizerBase",
        "SpecialTokensMixin",
        "TokenSpan",
    ],
    "trainer_callback": [
        "DefaultFlowCallback",
        "EarlyStoppingCallback",
        "PrinterCallback",
        "ProgressCallback",
        "TrainerCallback",
        "TrainerControl",
        "TrainerState",
    ],
    "trainer_utils": [
        "EvalPrediction",
        "IntervalStrategy",
        "SchedulerType",
        "enable_full_determinism",
        "set_seed",
    ],
    "training_args": ["TrainingArguments"],
    "training_args_seq2seq": ["Seq2SeqTrainingArguments"],
    "training_args_tf": ["TFTrainingArguments"],
    "utils": [
        "CONFIG_NAME",
        "MODEL_CARD_NAME",
        "PYTORCH_PRETRAINED_BERT_CACHE",
        "PYTORCH_TRANSFORMERS_CACHE",
        "SPIECE_UNDERLINE",
        "TF2_WEIGHTS_NAME",
        "TF_WEIGHTS_NAME",
        "TRANSFORMERS_CACHE",
        "WEIGHTS_NAME",
        "TensorType",
        "add_end_docstrings",
        "add_start_docstrings",
        "is_apex_available",
        "is_av_available",
        "is_bitsandbytes_available",
        "is_datasets_available",
        "is_faiss_available",
        "is_flax_available",
        "is_keras_nlp_available",
        "is_phonemizer_available",
        "is_psutil_available",
        "is_py3nvml_available",
        "is_pyctcdecode_available",
        "is_sacremoses_available",
        "is_safetensors_available",
        "is_scipy_available",
        "is_sentencepiece_available",
        "is_sklearn_available",
        "is_speech_available",
        "is_tensorflow_text_available",
        "is_tf_available",
        "is_timm_available",
        "is_tokenizers_available",
        "is_torch_available",
        "is_torch_hpu_available",
        "is_torch_mlu_available",
        "is_torch_musa_available",
        "is_torch_neuroncore_available",
        "is_torch_npu_available",
        "is_torchvision_available",
        "is_torch_xla_available",
        "is_torch_xpu_available",
        "is_vision_available",
        "logging",
    ],
    "utils.quantization_config": [
        "AqlmConfig",
        "AwqConfig",
        "BitNetConfig",
        "BitsAndBytesConfig",
        "CompressedTensorsConfig",
        "EetqConfig",
        "FbgemmFp8Config",
        "FineGrainedFP8Config",
        "GPTQConfig",
        "HiggsConfig",
        "HqqConfig",
        "QuantoConfig",
        "QuarkConfig",
        "SpQRConfig",
        "TorchAoConfig",
        "VptqConfig",
    ],
}

# tokenizers-backed objects
try:
    if not is_tokenizers_available():
        raise OptionalDependencyNotAvailable()
except OptionalDependencyNotAvailable:
    from .utils import dummy_tokenizers_objects

    _import_structure["utils.dummy_tokenizers_objects"] = [
        name for name in dir(dummy_tokenizers_objects) if not name.startswith("_")
    ]
else:
    # Fast tokenizers structure
    _import_structure["tokenization_utils_fast"] = ["PreTrainedTokenizerFast"]


try:
    if not (is_sentencepiece_available() and is_tokenizers_available()):
        raise OptionalDependencyNotAvailable()
except OptionalDependencyNotAvailable:
    from .utils import dummy_sentencepiece_and_tokenizers_objects

    _import_structure["utils.dummy_sentencepiece_and_tokenizers_objects"] = [
        name for name in dir(dummy_sentencepiece_and_tokenizers_objects) if not name.startswith("_")
    ]
else:
    _import_structure["convert_slow_tokenizer"] = [
        "SLOW_TO_FAST_CONVERTERS",
        "convert_slow_tokenizer",
    ]

# Vision-specific objects
try:
    if not is_vision_available():
        raise OptionalDependencyNotAvailable()
except OptionalDependencyNotAvailable:
    from .utils import dummy_vision_objects

    _import_structure["utils.dummy_vision_objects"] = [
        name for name in dir(dummy_vision_objects) if not name.startswith("_")
    ]
else:
    _import_structure["image_processing_base"] = ["ImageProcessingMixin"]
    _import_structure["image_processing_utils"] = ["BaseImageProcessor"]
    _import_structure["image_utils"] = ["ImageFeatureExtractionMixin"]

try:
    if not is_torchvision_available():
        raise OptionalDependencyNotAvailable()
except OptionalDependencyNotAvailable:
    from .utils import dummy_torchvision_objects

    _import_structure["utils.dummy_torchvision_objects"] = [
        name for name in dir(dummy_torchvision_objects) if not name.startswith("_")
    ]
else:
    _import_structure["image_processing_utils_fast"] = ["BaseImageProcessorFast"]

# PyTorch-backed objects
try:
    if not is_torch_available():
        raise OptionalDependencyNotAvailable()
except OptionalDependencyNotAvailable:
    from .utils import dummy_pt_objects

    _import_structure["utils.dummy_pt_objects"] = [name for name in dir(dummy_pt_objects) if not name.startswith("_")]
else:
    _import_structure["model_debugging_utils"] = [
        "model_addition_debugger",
        "model_addition_debugger_context",
    ]
    _import_structure["activations"] = []
    _import_structure["cache_utils"] = [
        "Cache",
        "CacheConfig",
        "DynamicCache",
        "EncoderDecoderCache",
        "HQQQuantizedCache",
        "HybridCache",
        "MambaCache",
        "OffloadedCache",
        "OffloadedStaticCache",
        "QuantizedCache",
        "QuantizedCacheConfig",
        "QuantoQuantizedCache",
        "SinkCache",
        "SlidingWindowCache",
        "StaticCache",
    ]
    _import_structure["data.datasets"] = [
        "GlueDataset",
        "GlueDataTrainingArguments",
        "LineByLineTextDataset",
        "LineByLineWithRefDataset",
        "LineByLineWithSOPTextDataset",
        "SquadDataset",
        "SquadDataTrainingArguments",
        "TextDataset",
        "TextDatasetForNextSentencePrediction",
    ]
    _import_structure["generation"].extend(
        [
            "AlternatingCodebooksLogitsProcessor",
            "BayesianDetectorConfig",
            "BayesianDetectorModel",
            "BeamScorer",
            "BeamSearchScorer",
            "ClassifierFreeGuidanceLogitsProcessor",
            "ConstrainedBeamSearchScorer",
            "Constraint",
            "ConstraintListState",
            "DisjunctiveConstraint",
            "EncoderNoRepeatNGramLogitsProcessor",
            "EncoderRepetitionPenaltyLogitsProcessor",
            "EosTokenCriteria",
            "EpsilonLogitsWarper",
            "EtaLogitsWarper",
            "ExponentialDecayLengthPenalty",
            "ForcedBOSTokenLogitsProcessor",
            "ForcedEOSTokenLogitsProcessor",
            "GenerationMixin",
            "HammingDiversityLogitsProcessor",
            "InfNanRemoveLogitsProcessor",
            "LogitNormalization",
            "LogitsProcessor",
            "LogitsProcessorList",
            "MaxLengthCriteria",
            "MaxTimeCriteria",
            "MinLengthLogitsProcessor",
            "MinNewTokensLengthLogitsProcessor",
            "MinPLogitsWarper",
            "NoBadWordsLogitsProcessor",
            "NoRepeatNGramLogitsProcessor",
            "PhrasalConstraint",
            "PrefixConstrainedLogitsProcessor",
            "RepetitionPenaltyLogitsProcessor",
            "SequenceBiasLogitsProcessor",
            "StoppingCriteria",
            "StoppingCriteriaList",
            "StopStringCriteria",
            "SuppressTokensAtBeginLogitsProcessor",
            "SuppressTokensLogitsProcessor",
            "SynthIDTextWatermarkDetector",
            "SynthIDTextWatermarkingConfig",
            "SynthIDTextWatermarkLogitsProcessor",
            "TemperatureLogitsWarper",
            "TopKLogitsWarper",
            "TopPLogitsWarper",
            "TypicalLogitsWarper",
            "UnbatchedClassifierFreeGuidanceLogitsProcessor",
            "WatermarkDetector",
            "WatermarkLogitsProcessor",
            "WhisperTimeStampLogitsProcessor",
        ]
    )

    # PyTorch domain libraries integration
    _import_structure["integrations.executorch"] = [
        "TorchExportableModuleWithStaticCache",
        "convert_and_export_with_cache",
    ]

    _import_structure["modeling_flash_attention_utils"] = []
    _import_structure["modeling_outputs"] = []
    _import_structure["modeling_rope_utils"] = ["ROPE_INIT_FUNCTIONS", "dynamic_rope_update"]
    _import_structure["modeling_utils"] = ["PreTrainedModel", "AttentionInterface"]
    _import_structure["optimization"] = [
        "Adafactor",
        "get_constant_schedule",
        "get_constant_schedule_with_warmup",
        "get_cosine_schedule_with_warmup",
        "get_cosine_with_hard_restarts_schedule_with_warmup",
        "get_inverse_sqrt_schedule",
        "get_linear_schedule_with_warmup",
        "get_polynomial_decay_schedule_with_warmup",
        "get_scheduler",
        "get_wsd_schedule",
    ]
    _import_structure["pytorch_utils"] = [
        "Conv1D",
        "apply_chunking_to_forward",
        "prune_layer",
    ]
    _import_structure["sagemaker"] = []
    _import_structure["time_series_utils"] = []
    _import_structure["trainer"] = ["Trainer"]
    _import_structure["trainer_pt_utils"] = ["torch_distributed_zero_first"]
    _import_structure["trainer_seq2seq"] = ["Seq2SeqTrainer"]

# TensorFlow-backed objects
try:
    if not is_tf_available():
        raise OptionalDependencyNotAvailable()
except OptionalDependencyNotAvailable:
    from .utils import dummy_tf_objects

    _import_structure["utils.dummy_tf_objects"] = [name for name in dir(dummy_tf_objects) if not name.startswith("_")]
else:
    _import_structure["activations_tf"] = []
    _import_structure["generation"].extend(
        [
            "TFForcedBOSTokenLogitsProcessor",
            "TFForcedEOSTokenLogitsProcessor",
            "TFForceTokensLogitsProcessor",
            "TFGenerationMixin",
            "TFLogitsProcessor",
            "TFLogitsProcessorList",
            "TFLogitsWarper",
            "TFMinLengthLogitsProcessor",
            "TFNoBadWordsLogitsProcessor",
            "TFNoRepeatNGramLogitsProcessor",
            "TFRepetitionPenaltyLogitsProcessor",
            "TFSuppressTokensAtBeginLogitsProcessor",
            "TFSuppressTokensLogitsProcessor",
            "TFTemperatureLogitsWarper",
            "TFTopKLogitsWarper",
            "TFTopPLogitsWarper",
        ]
    )
    _import_structure["keras_callbacks"] = ["KerasMetricCallback", "PushToHubCallback"]
    _import_structure["modeling_tf_outputs"] = []
    _import_structure["modeling_tf_utils"] = [
        "TFPreTrainedModel",
        "TFSequenceSummary",
        "TFSharedEmbeddings",
        "shape_list",
    ]
    _import_structure["optimization_tf"] = [
        "AdamWeightDecay",
        "GradientAccumulator",
        "WarmUp",
        "create_optimizer",
    ]
    _import_structure["tf_utils"] = []


# FLAX-backed objects
try:
    if not is_flax_available():
        raise OptionalDependencyNotAvailable()
except OptionalDependencyNotAvailable:
    from .utils import dummy_flax_objects

    _import_structure["utils.dummy_flax_objects"] = [
        name for name in dir(dummy_flax_objects) if not name.startswith("_")
    ]
else:
    _import_structure["generation"].extend(
        [
            "FlaxForcedBOSTokenLogitsProcessor",
            "FlaxForcedEOSTokenLogitsProcessor",
            "FlaxForceTokensLogitsProcessor",
            "FlaxGenerationMixin",
            "FlaxLogitsProcessor",
            "FlaxLogitsProcessorList",
            "FlaxLogitsWarper",
            "FlaxMinLengthLogitsProcessor",
            "FlaxTemperatureLogitsWarper",
            "FlaxSuppressTokensAtBeginLogitsProcessor",
            "FlaxSuppressTokensLogitsProcessor",
            "FlaxTopKLogitsWarper",
            "FlaxTopPLogitsWarper",
            "FlaxWhisperTimeStampLogitsProcessor",
        ]
    )
    _import_structure["modeling_flax_outputs"] = []
    _import_structure["modeling_flax_utils"] = ["FlaxPreTrainedModel"]

# Direct imports for type-checking
if TYPE_CHECKING:
    # All modeling imports
    from .configuration_utils import PretrainedConfig

    # Data
    from .data import (
        DataProcessor,
        InputExample,
        InputFeatures,
        SingleSentenceClassificationProcessor,
        SquadExample,
        SquadFeatures,
        SquadV1Processor,
        SquadV2Processor,
        glue_compute_metrics,
        glue_convert_examples_to_features,
        glue_output_modes,
        glue_processors,
        glue_tasks_num_labels,
        squad_convert_examples_to_features,
        xnli_compute_metrics,
        xnli_output_modes,
        xnli_processors,
        xnli_tasks_num_labels,
    )
    from .data.data_collator import (
        DataCollator,
        DataCollatorForLanguageModeling,
        DataCollatorForMultipleChoice,
        DataCollatorForPermutationLanguageModeling,
        DataCollatorForSeq2Seq,
        DataCollatorForSOP,
        DataCollatorForTokenClassification,
        DataCollatorForWholeWordMask,
        DataCollatorWithFlattening,
        DataCollatorWithPadding,
        DefaultDataCollator,
        default_data_collator,
    )
    from .feature_extraction_sequence_utils import SequenceFeatureExtractor

    # Feature Extractor
    from .feature_extraction_utils import BatchFeature, FeatureExtractionMixin

    # Generation
    from .generation import (
        AsyncTextIteratorStreamer,
        CompileConfig,
        GenerationConfig,
        TextIteratorStreamer,
        TextStreamer,
        WatermarkingConfig,
    )
    from .hf_argparser import HfArgumentParser

    # Integrations
    from .integrations import (
        is_clearml_available,
        is_comet_available,
        is_dvclive_available,
        is_neptune_available,
        is_optuna_available,
        is_ray_available,
        is_ray_tune_available,
        is_sigopt_available,
        is_swanlab_available,
        is_tensorboard_available,
        is_wandb_available,
    )

    # Model Cards
    from .modelcard import ModelCard

    # TF 2.0 <=> PyTorch conversion utilities
    from .modeling_tf_pytorch_utils import (
        convert_tf_weight_name_to_pt_weight_name,
        load_pytorch_checkpoint_in_tf2_model,
        load_pytorch_model_in_tf2_model,
        load_pytorch_weights_in_tf2_model,
        load_tf2_checkpoint_in_pytorch_model,
        load_tf2_model_in_pytorch_model,
        load_tf2_weights_in_pytorch_model,
    )
    from .models import *

    # Pipelines
    from .pipelines import (
        AudioClassificationPipeline,
        AutomaticSpeechRecognitionPipeline,
        CsvPipelineDataFormat,
        DepthEstimationPipeline,
        DocumentQuestionAnsweringPipeline,
        FeatureExtractionPipeline,
        FillMaskPipeline,
        ImageClassificationPipeline,
        ImageFeatureExtractionPipeline,
        ImageSegmentationPipeline,
        ImageTextToTextPipeline,
        ImageToImagePipeline,
        ImageToTextPipeline,
        JsonPipelineDataFormat,
        MaskGenerationPipeline,
        NerPipeline,
        ObjectDetectionPipeline,
        PipedPipelineDataFormat,
        Pipeline,
        PipelineDataFormat,
        QuestionAnsweringPipeline,
        SummarizationPipeline,
        TableQuestionAnsweringPipeline,
        Text2TextGenerationPipeline,
        TextClassificationPipeline,
        TextGenerationPipeline,
        TextToAudioPipeline,
        TokenClassificationPipeline,
        TranslationPipeline,
        VideoClassificationPipeline,
        VisualQuestionAnsweringPipeline,
        ZeroShotAudioClassificationPipeline,
        ZeroShotClassificationPipeline,
        ZeroShotImageClassificationPipeline,
        ZeroShotObjectDetectionPipeline,
        pipeline,
    )
    from .processing_utils import ProcessorMixin

    # Tokenization
    from .tokenization_utils import PreTrainedTokenizer
    from .tokenization_utils_base import (
        AddedToken,
        BatchEncoding,
        CharSpan,
        PreTrainedTokenizerBase,
        SpecialTokensMixin,
        TokenSpan,
    )

    # Trainer
    from .trainer_callback import (
        DefaultFlowCallback,
        EarlyStoppingCallback,
        PrinterCallback,
        ProgressCallback,
        TrainerCallback,
        TrainerControl,
        TrainerState,
    )
    from .trainer_utils import (
        EvalPrediction,
        IntervalStrategy,
        SchedulerType,
        enable_full_determinism,
        set_seed,
    )
    from .training_args import TrainingArguments
    from .training_args_seq2seq import Seq2SeqTrainingArguments
    from .training_args_tf import TFTrainingArguments

    # Files and general utilities
    from .utils import (
        CONFIG_NAME,
        MODEL_CARD_NAME,
        PYTORCH_PRETRAINED_BERT_CACHE,
        PYTORCH_TRANSFORMERS_CACHE,
        SPIECE_UNDERLINE,
        TF2_WEIGHTS_NAME,
        TF_WEIGHTS_NAME,
        TRANSFORMERS_CACHE,
        WEIGHTS_NAME,
        TensorType,
        add_end_docstrings,
        add_start_docstrings,
        is_apex_available,
        is_av_available,
        is_bitsandbytes_available,
        is_datasets_available,
        is_faiss_available,
        is_flax_available,
        is_keras_nlp_available,
        is_phonemizer_available,
        is_psutil_available,
        is_py3nvml_available,
        is_pyctcdecode_available,
        is_sacremoses_available,
        is_safetensors_available,
        is_scipy_available,
        is_sentencepiece_available,
        is_sklearn_available,
        is_speech_available,
        is_tensorflow_text_available,
        is_tf_available,
        is_timm_available,
        is_tokenizers_available,
        is_torch_available,
        is_torch_hpu_available,
        is_torch_mlu_available,
        is_torch_musa_available,
        is_torch_neuroncore_available,
        is_torch_npu_available,
        is_torch_xla_available,
        is_torch_xpu_available,
        is_torchvision_available,
        is_vision_available,
        logging,
    )

<<<<<<< HEAD
    _import_structure["models.granitemoeshared"].extend(
        [
            "GraniteMoeSharedForCausalLM",
            "GraniteMoeSharedModel",
            "GraniteMoeSharedPreTrainedModel",
        ]
    )
    _import_structure["models.grounding_dino"].extend(
        [
            "GroundingDinoForObjectDetection",
            "GroundingDinoModel",
            "GroundingDinoPreTrainedModel",
        ]
    )
    _import_structure["models.groupvit"].extend(
        [
            "GroupViTModel",
            "GroupViTPreTrainedModel",
            "GroupViTTextModel",
            "GroupViTVisionModel",
        ]
    )
    _import_structure["models.helium"].extend(
        [
            "HeliumForCausalLM",
            "HeliumForSequenceClassification",
            "HeliumForTokenClassification",
            "HeliumModel",
            "HeliumPreTrainedModel",
        ]
    )
    _import_structure["models.hiera"].extend(
        [
            "HieraBackbone",
            "HieraForImageClassification",
            "HieraForPreTraining",
            "HieraModel",
            "HieraPreTrainedModel",
        ]
    )
    _import_structure["models.hubert"].extend(
        [
            "HubertForCTC",
            "HubertForSequenceClassification",
            "HubertModel",
            "HubertPreTrainedModel",
        ]
    )
    _import_structure["models.ibert"].extend(
        [
            "IBertForMaskedLM",
            "IBertForMultipleChoice",
            "IBertForQuestionAnswering",
            "IBertForSequenceClassification",
            "IBertForTokenClassification",
            "IBertModel",
            "IBertPreTrainedModel",
        ]
    )
    _import_structure["models.idefics"].extend(
        [
            "IdeficsForVisionText2Text",
            "IdeficsModel",
            "IdeficsPreTrainedModel",
            "IdeficsProcessor",
        ]
    )
    _import_structure["models.idefics2"].extend(
        [
            "Idefics2ForConditionalGeneration",
            "Idefics2Model",
            "Idefics2PreTrainedModel",
            "Idefics2Processor",
        ]
    )
    _import_structure["models.idefics3"].extend(
        [
            "Idefics3ForConditionalGeneration",
            "Idefics3Model",
            "Idefics3PreTrainedModel",
            "Idefics3Processor",
            "Idefics3VisionConfig",
            "Idefics3VisionTransformer",
        ]
    )
    _import_structure["models.ijepa"].extend(
        [
            "IJepaForImageClassification",
            "IJepaModel",
            "IJepaPreTrainedModel",
        ]
    )
    _import_structure["models.imagegpt"].extend(
        [
            "ImageGPTForCausalImageModeling",
            "ImageGPTForImageClassification",
            "ImageGPTModel",
            "ImageGPTPreTrainedModel",
            "load_tf_weights_in_imagegpt",
        ]
    )
    _import_structure["models.informer"].extend(
        [
            "InformerForPrediction",
            "InformerModel",
            "InformerPreTrainedModel",
        ]
    )
    _import_structure["models.instructblip"].extend(
        [
            "InstructBlipForConditionalGeneration",
            "InstructBlipPreTrainedModel",
            "InstructBlipQFormerModel",
            "InstructBlipVisionModel",
        ]
    )
    _import_structure["models.instructblipvideo"].extend(
        [
            "InstructBlipVideoForConditionalGeneration",
            "InstructBlipVideoPreTrainedModel",
            "InstructBlipVideoQFormerModel",
            "InstructBlipVideoVisionModel",
        ]
    )
    _import_structure["models.internvl"].extend(
        [
            "InternVLForConditionalGeneration",
            "InternVLPreTrainedModel",
            "InternVLVisionModel",
            "InternVLVisionPreTrainedModel",
        ]
    )
    _import_structure["models.jamba"].extend(
        [
            "JambaForCausalLM",
            "JambaForSequenceClassification",
            "JambaModel",
            "JambaPreTrainedModel",
        ]
    )
    _import_structure["models.jetmoe"].extend(
        [
            "JetMoeForCausalLM",
            "JetMoeForSequenceClassification",
            "JetMoeModel",
            "JetMoePreTrainedModel",
        ]
    )
    _import_structure["models.kosmos2"].extend(
        [
            "Kosmos2ForConditionalGeneration",
            "Kosmos2Model",
            "Kosmos2PreTrainedModel",
        ]
    )
    _import_structure["models.layoutlm"].extend(
        [
            "LayoutLMForMaskedLM",
            "LayoutLMForQuestionAnswering",
            "LayoutLMForSequenceClassification",
            "LayoutLMForTokenClassification",
            "LayoutLMModel",
            "LayoutLMPreTrainedModel",
        ]
    )
    _import_structure["models.layoutlmv2"].extend(
        [
            "LayoutLMv2ForQuestionAnswering",
            "LayoutLMv2ForSequenceClassification",
            "LayoutLMv2ForTokenClassification",
            "LayoutLMv2Model",
            "LayoutLMv2PreTrainedModel",
        ]
    )
    _import_structure["models.layoutlmv3"].extend(
        [
            "LayoutLMv3ForQuestionAnswering",
            "LayoutLMv3ForSequenceClassification",
            "LayoutLMv3ForTokenClassification",
            "LayoutLMv3Model",
            "LayoutLMv3PreTrainedModel",
        ]
    )
    _import_structure["models.led"].extend(
        [
            "LEDForConditionalGeneration",
            "LEDForQuestionAnswering",
            "LEDForSequenceClassification",
            "LEDModel",
            "LEDPreTrainedModel",
        ]
    )
    _import_structure["models.levit"].extend(
        [
            "LevitForImageClassification",
            "LevitForImageClassificationWithTeacher",
            "LevitModel",
            "LevitPreTrainedModel",
        ]
    )
    _import_structure["models.lilt"].extend(
        [
            "LiltForQuestionAnswering",
            "LiltForSequenceClassification",
            "LiltForTokenClassification",
            "LiltModel",
            "LiltPreTrainedModel",
        ]
    )
    _import_structure["models.llama"].extend(
        [
            "LlamaForCausalLM",
            "LlamaForQuestionAnswering",
            "LlamaForSequenceClassification",
            "LlamaForTokenClassification",
            "LlamaModel",
            "LlamaPreTrainedModel",
        ]
    )
    _import_structure["models.llava"].extend(
        [
            "LlavaForConditionalGeneration",
            "LlavaPreTrainedModel",
        ]
    )
    _import_structure["models.llava_next"].extend(
        [
            "LlavaNextForConditionalGeneration",
            "LlavaNextPreTrainedModel",
        ]
    )
    _import_structure["models.phi4_multimodal"].extend(
        [
            "Phi4MultimodalForCausalLM",
            "Phi4MultimodalPreTrainedModel",
            "Phi4MultimodalAudioModel",
            "Phi4MultimodalAudioPreTrainedModel",
            "Phi4MultimodalModel",
            "Phi4MultimodalVisionModel",
            "Phi4MultimodalVisionPreTrainedModel",
        ]
    )
    _import_structure["models.llava_next_video"].extend(
        [
            "LlavaNextVideoForConditionalGeneration",
            "LlavaNextVideoPreTrainedModel",
        ]
    )
    _import_structure["models.llava_onevision"].extend(
        [
            "LlavaOnevisionForConditionalGeneration",
            "LlavaOnevisionPreTrainedModel",
        ]
    )
    _import_structure["models.longformer"].extend(
        [
            "LongformerForMaskedLM",
            "LongformerForMultipleChoice",
            "LongformerForQuestionAnswering",
            "LongformerForSequenceClassification",
            "LongformerForTokenClassification",
            "LongformerModel",
            "LongformerPreTrainedModel",
        ]
    )
    _import_structure["models.longt5"].extend(
        [
            "LongT5EncoderModel",
            "LongT5ForConditionalGeneration",
            "LongT5Model",
            "LongT5PreTrainedModel",
        ]
    )
    _import_structure["models.luke"].extend(
        [
            "LukeForEntityClassification",
            "LukeForEntityPairClassification",
            "LukeForEntitySpanClassification",
            "LukeForMaskedLM",
            "LukeForMultipleChoice",
            "LukeForQuestionAnswering",
            "LukeForSequenceClassification",
            "LukeForTokenClassification",
            "LukeModel",
            "LukePreTrainedModel",
        ]
    )
    _import_structure["models.lxmert"].extend(
        [
            "LxmertEncoder",
            "LxmertForPreTraining",
            "LxmertForQuestionAnswering",
            "LxmertModel",
            "LxmertPreTrainedModel",
            "LxmertVisualFeatureEncoder",
        ]
    )
    _import_structure["models.m2m_100"].extend(
        [
            "M2M100ForConditionalGeneration",
            "M2M100Model",
            "M2M100PreTrainedModel",
        ]
    )
    _import_structure["models.mamba"].extend(
        [
            "MambaForCausalLM",
            "MambaModel",
            "MambaPreTrainedModel",
        ]
    )
    _import_structure["models.mamba2"].extend(
        [
            "Mamba2ForCausalLM",
            "Mamba2Model",
            "Mamba2PreTrainedModel",
        ]
    )
    _import_structure["models.marian"].extend(
        ["MarianForCausalLM", "MarianModel", "MarianMTModel", "MarianPreTrainedModel"]
    )
    _import_structure["models.markuplm"].extend(
        [
            "MarkupLMForQuestionAnswering",
            "MarkupLMForSequenceClassification",
            "MarkupLMForTokenClassification",
            "MarkupLMModel",
            "MarkupLMPreTrainedModel",
        ]
    )
    _import_structure["models.mask2former"].extend(
        [
            "Mask2FormerForUniversalSegmentation",
            "Mask2FormerModel",
            "Mask2FormerPreTrainedModel",
        ]
    )
    _import_structure["models.maskformer"].extend(
        [
            "MaskFormerForInstanceSegmentation",
            "MaskFormerModel",
            "MaskFormerPreTrainedModel",
            "MaskFormerSwinBackbone",
        ]
    )
    _import_structure["models.mbart"].extend(
        [
            "MBartForCausalLM",
            "MBartForConditionalGeneration",
            "MBartForQuestionAnswering",
            "MBartForSequenceClassification",
            "MBartModel",
            "MBartPreTrainedModel",
        ]
    )
    _import_structure["models.megatron_bert"].extend(
        [
            "MegatronBertForCausalLM",
            "MegatronBertForMaskedLM",
            "MegatronBertForMultipleChoice",
            "MegatronBertForNextSentencePrediction",
            "MegatronBertForPreTraining",
            "MegatronBertForQuestionAnswering",
            "MegatronBertForSequenceClassification",
            "MegatronBertForTokenClassification",
            "MegatronBertModel",
            "MegatronBertPreTrainedModel",
        ]
    )
    _import_structure["models.mgp_str"].extend(
        [
            "MgpstrForSceneTextRecognition",
            "MgpstrModel",
            "MgpstrPreTrainedModel",
        ]
    )
    _import_structure["models.mimi"].extend(
        [
            "MimiModel",
            "MimiPreTrainedModel",
        ]
    )
    _import_structure["models.mistral"].extend(
        [
            "MistralForCausalLM",
            "MistralForQuestionAnswering",
            "MistralForSequenceClassification",
            "MistralForTokenClassification",
            "MistralModel",
            "MistralPreTrainedModel",
        ]
    )
    _import_structure["models.mistral3"].extend(
        [
            "Mistral3ForConditionalGeneration",
            "Mistral3PreTrainedModel",
        ]
    )
    _import_structure["models.mixtral"].extend(
        [
            "MixtralForCausalLM",
            "MixtralForQuestionAnswering",
            "MixtralForSequenceClassification",
            "MixtralForTokenClassification",
            "MixtralModel",
            "MixtralPreTrainedModel",
        ]
    )
    _import_structure["models.mllama"].extend(
        [
            "MllamaForCausalLM",
            "MllamaForConditionalGeneration",
            "MllamaPreTrainedModel",
            "MllamaProcessor",
            "MllamaTextModel",
            "MllamaVisionModel",
        ]
    )
    _import_structure["models.mobilebert"].extend(
        [
            "MobileBertForMaskedLM",
            "MobileBertForMultipleChoice",
            "MobileBertForNextSentencePrediction",
            "MobileBertForPreTraining",
            "MobileBertForQuestionAnswering",
            "MobileBertForSequenceClassification",
            "MobileBertForTokenClassification",
            "MobileBertModel",
            "MobileBertPreTrainedModel",
            "load_tf_weights_in_mobilebert",
        ]
    )
    _import_structure["models.mobilenet_v1"].extend(
        [
            "MobileNetV1ForImageClassification",
            "MobileNetV1Model",
            "MobileNetV1PreTrainedModel",
            "load_tf_weights_in_mobilenet_v1",
        ]
    )
    _import_structure["models.mobilenet_v2"].extend(
        [
            "MobileNetV2ForImageClassification",
            "MobileNetV2ForSemanticSegmentation",
            "MobileNetV2Model",
            "MobileNetV2PreTrainedModel",
            "load_tf_weights_in_mobilenet_v2",
        ]
    )
    _import_structure["models.mobilevit"].extend(
        [
            "MobileViTForImageClassification",
            "MobileViTForSemanticSegmentation",
            "MobileViTModel",
            "MobileViTPreTrainedModel",
        ]
    )
    _import_structure["models.mobilevitv2"].extend(
        [
            "MobileViTV2ForImageClassification",
            "MobileViTV2ForSemanticSegmentation",
            "MobileViTV2Model",
            "MobileViTV2PreTrainedModel",
        ]
    )
    _import_structure["models.modernbert"].extend(
        [
            "ModernBertForMaskedLM",
            "ModernBertForSequenceClassification",
            "ModernBertForTokenClassification",
            "ModernBertModel",
            "ModernBertPreTrainedModel",
        ]
    )
    _import_structure["models.moonshine"].extend(
        [
            "MoonshineForConditionalGeneration",
            "MoonshineModel",
            "MoonshinePreTrainedModel",
        ]
    )
    _import_structure["models.moshi"].extend(
        [
            "MoshiForCausalLM",
            "MoshiForConditionalGeneration",
            "MoshiModel",
            "MoshiPreTrainedModel",
        ]
    )
    _import_structure["models.mpnet"].extend(
        [
            "MPNetForMaskedLM",
            "MPNetForMultipleChoice",
            "MPNetForQuestionAnswering",
            "MPNetForSequenceClassification",
            "MPNetForTokenClassification",
            "MPNetModel",
            "MPNetPreTrainedModel",
        ]
    )
    _import_structure["models.mpt"].extend(
        [
            "MptForCausalLM",
            "MptForQuestionAnswering",
            "MptForSequenceClassification",
            "MptForTokenClassification",
            "MptModel",
            "MptPreTrainedModel",
        ]
    )
    _import_structure["models.mra"].extend(
        [
            "MraForMaskedLM",
            "MraForMultipleChoice",
            "MraForQuestionAnswering",
            "MraForSequenceClassification",
            "MraForTokenClassification",
            "MraModel",
            "MraPreTrainedModel",
        ]
    )
    _import_structure["models.mt5"].extend(
        [
            "MT5EncoderModel",
            "MT5ForConditionalGeneration",
            "MT5ForQuestionAnswering",
            "MT5ForSequenceClassification",
            "MT5ForTokenClassification",
            "MT5Model",
            "MT5PreTrainedModel",
        ]
    )
    _import_structure["models.musicgen"].extend(
        [
            "MusicgenForCausalLM",
            "MusicgenForConditionalGeneration",
            "MusicgenModel",
            "MusicgenPreTrainedModel",
            "MusicgenProcessor",
        ]
    )
    _import_structure["models.musicgen_melody"].extend(
        [
            "MusicgenMelodyForCausalLM",
            "MusicgenMelodyForConditionalGeneration",
            "MusicgenMelodyModel",
            "MusicgenMelodyPreTrainedModel",
        ]
    )
    _import_structure["models.mvp"].extend(
        [
            "MvpForCausalLM",
            "MvpForConditionalGeneration",
            "MvpForQuestionAnswering",
            "MvpForSequenceClassification",
            "MvpModel",
            "MvpPreTrainedModel",
        ]
    )
    _import_structure["models.nemotron"].extend(
        [
            "NemotronForCausalLM",
            "NemotronForQuestionAnswering",
            "NemotronForSequenceClassification",
            "NemotronForTokenClassification",
            "NemotronModel",
            "NemotronPreTrainedModel",
        ]
    )
    _import_structure["models.nllb_moe"].extend(
        [
            "NllbMoeForConditionalGeneration",
            "NllbMoeModel",
            "NllbMoePreTrainedModel",
            "NllbMoeSparseMLP",
            "NllbMoeTop2Router",
        ]
    )
    _import_structure["models.nystromformer"].extend(
        [
            "NystromformerForMaskedLM",
            "NystromformerForMultipleChoice",
            "NystromformerForQuestionAnswering",
            "NystromformerForSequenceClassification",
            "NystromformerForTokenClassification",
            "NystromformerModel",
            "NystromformerPreTrainedModel",
        ]
    )
    _import_structure["models.olmo"].extend(
        [
            "OlmoForCausalLM",
            "OlmoModel",
            "OlmoPreTrainedModel",
        ]
    )
    _import_structure["models.olmo2"].extend(
        [
            "Olmo2ForCausalLM",
            "Olmo2Model",
            "Olmo2PreTrainedModel",
        ]
    )
    _import_structure["models.olmoe"].extend(
        [
            "OlmoeForCausalLM",
            "OlmoeModel",
            "OlmoePreTrainedModel",
        ]
    )
    _import_structure["models.omdet_turbo"].extend(
        [
            "OmDetTurboForObjectDetection",
            "OmDetTurboPreTrainedModel",
        ]
    )
    _import_structure["models.oneformer"].extend(
        [
            "OneFormerForUniversalSegmentation",
            "OneFormerModel",
            "OneFormerPreTrainedModel",
        ]
    )
    _import_structure["models.openai"].extend(
        [
            "OpenAIGPTDoubleHeadsModel",
            "OpenAIGPTForSequenceClassification",
            "OpenAIGPTLMHeadModel",
            "OpenAIGPTModel",
            "OpenAIGPTPreTrainedModel",
            "load_tf_weights_in_openai_gpt",
        ]
    )
    _import_structure["models.opt"].extend(
        [
            "OPTForCausalLM",
            "OPTForQuestionAnswering",
            "OPTForSequenceClassification",
            "OPTModel",
            "OPTPreTrainedModel",
        ]
    )
    _import_structure["models.owlv2"].extend(
        [
            "Owlv2ForObjectDetection",
            "Owlv2Model",
            "Owlv2PreTrainedModel",
            "Owlv2TextModel",
            "Owlv2VisionModel",
        ]
    )
    _import_structure["models.owlvit"].extend(
        [
            "OwlViTForObjectDetection",
            "OwlViTModel",
            "OwlViTPreTrainedModel",
            "OwlViTTextModel",
            "OwlViTVisionModel",
        ]
    )
    _import_structure["models.paligemma"].extend(
        [
            "PaliGemmaForConditionalGeneration",
            "PaliGemmaPreTrainedModel",
            "PaliGemmaProcessor",
        ]
    )
    _import_structure["models.patchtsmixer"].extend(
        [
            "PatchTSMixerForPrediction",
            "PatchTSMixerForPretraining",
            "PatchTSMixerForRegression",
            "PatchTSMixerForTimeSeriesClassification",
            "PatchTSMixerModel",
            "PatchTSMixerPreTrainedModel",
        ]
    )
    _import_structure["models.patchtst"].extend(
        [
            "PatchTSTForClassification",
            "PatchTSTForPrediction",
            "PatchTSTForPretraining",
            "PatchTSTForRegression",
            "PatchTSTModel",
            "PatchTSTPreTrainedModel",
        ]
    )
    _import_structure["models.pegasus"].extend(
        [
            "PegasusForCausalLM",
            "PegasusForConditionalGeneration",
            "PegasusModel",
            "PegasusPreTrainedModel",
        ]
    )
    _import_structure["models.pegasus_x"].extend(
        [
            "PegasusXForConditionalGeneration",
            "PegasusXModel",
            "PegasusXPreTrainedModel",
        ]
    )
    _import_structure["models.perceiver"].extend(
        [
            "PerceiverForImageClassificationConvProcessing",
            "PerceiverForImageClassificationFourier",
            "PerceiverForImageClassificationLearned",
            "PerceiverForMaskedLM",
            "PerceiverForMultimodalAutoencoding",
            "PerceiverForOpticalFlow",
            "PerceiverForSequenceClassification",
            "PerceiverModel",
            "PerceiverPreTrainedModel",
        ]
    )
    _import_structure["models.persimmon"].extend(
        [
            "PersimmonForCausalLM",
            "PersimmonForSequenceClassification",
            "PersimmonForTokenClassification",
            "PersimmonModel",
            "PersimmonPreTrainedModel",
        ]
    )
    _import_structure["models.phi"].extend(
        [
            "PhiForCausalLM",
            "PhiForSequenceClassification",
            "PhiForTokenClassification",
            "PhiModel",
            "PhiPreTrainedModel",
        ]
    )
    _import_structure["models.phi3"].extend(
        [
            "Phi3ForCausalLM",
            "Phi3ForSequenceClassification",
            "Phi3ForTokenClassification",
            "Phi3Model",
            "Phi3PreTrainedModel",
        ]
    )
    _import_structure["models.phimoe"].extend(
        [
            "PhimoeForCausalLM",
            "PhimoeForSequenceClassification",
            "PhimoeModel",
            "PhimoePreTrainedModel",
        ]
    )
    _import_structure["models.pix2struct"].extend(
        [
            "Pix2StructForConditionalGeneration",
            "Pix2StructPreTrainedModel",
            "Pix2StructTextModel",
            "Pix2StructVisionModel",
        ]
    )
    _import_structure["models.pixtral"].extend(["PixtralPreTrainedModel", "PixtralVisionModel"])
    _import_structure["models.plbart"].extend(
        [
            "PLBartForCausalLM",
            "PLBartForConditionalGeneration",
            "PLBartForSequenceClassification",
            "PLBartModel",
            "PLBartPreTrainedModel",
        ]
    )
    _import_structure["models.poolformer"].extend(
        [
            "PoolFormerForImageClassification",
            "PoolFormerModel",
            "PoolFormerPreTrainedModel",
        ]
    )
    _import_structure["models.pop2piano"].extend(
        [
            "Pop2PianoForConditionalGeneration",
            "Pop2PianoPreTrainedModel",
        ]
    )
    _import_structure["models.prompt_depth_anything"].extend(
        [
            "PromptDepthAnythingForDepthEstimation",
            "PromptDepthAnythingPreTrainedModel",
        ]
    )
    _import_structure["models.prophetnet"].extend(
        [
            "ProphetNetDecoder",
            "ProphetNetEncoder",
            "ProphetNetForCausalLM",
            "ProphetNetForConditionalGeneration",
            "ProphetNetModel",
            "ProphetNetPreTrainedModel",
        ]
    )
    _import_structure["models.pvt"].extend(
        [
            "PvtForImageClassification",
            "PvtModel",
            "PvtPreTrainedModel",
        ]
    )
    _import_structure["models.pvt_v2"].extend(
        [
            "PvtV2Backbone",
            "PvtV2ForImageClassification",
            "PvtV2Model",
            "PvtV2PreTrainedModel",
        ]
    )
    _import_structure["models.qwen2"].extend(
        [
            "Qwen2ForCausalLM",
            "Qwen2ForQuestionAnswering",
            "Qwen2ForSequenceClassification",
            "Qwen2ForTokenClassification",
            "Qwen2Model",
            "Qwen2PreTrainedModel",
        ]
    )
    _import_structure["models.qwen2_5_vl"].extend(
        [
            "Qwen2_5_VLForConditionalGeneration",
            "Qwen2_5_VLModel",
            "Qwen2_5_VLPreTrainedModel",
        ]
    )
    _import_structure["models.qwen2_audio"].extend(
        [
            "Qwen2AudioEncoder",
            "Qwen2AudioForConditionalGeneration",
            "Qwen2AudioPreTrainedModel",
        ]
    )
    _import_structure["models.qwen2_moe"].extend(
        [
            "Qwen2MoeForCausalLM",
            "Qwen2MoeForQuestionAnswering",
            "Qwen2MoeForSequenceClassification",
            "Qwen2MoeForTokenClassification",
            "Qwen2MoeModel",
            "Qwen2MoePreTrainedModel",
        ]
    )
    _import_structure["models.qwen2_vl"].extend(
        [
            "Qwen2VLForConditionalGeneration",
            "Qwen2VLModel",
            "Qwen2VLPreTrainedModel",
        ]
    )
    _import_structure["models.rag"].extend(
        [
            "RagModel",
            "RagPreTrainedModel",
            "RagSequenceForGeneration",
            "RagTokenForGeneration",
        ]
    )
    _import_structure["models.recurrent_gemma"].extend(
        [
            "RecurrentGemmaForCausalLM",
            "RecurrentGemmaModel",
            "RecurrentGemmaPreTrainedModel",
        ]
    )
    _import_structure["models.reformer"].extend(
        [
            "ReformerForMaskedLM",
            "ReformerForQuestionAnswering",
            "ReformerForSequenceClassification",
            "ReformerModel",
            "ReformerModelWithLMHead",
            "ReformerPreTrainedModel",
        ]
    )
    _import_structure["models.regnet"].extend(
        [
            "RegNetForImageClassification",
            "RegNetModel",
            "RegNetPreTrainedModel",
        ]
    )
    _import_structure["models.rembert"].extend(
        [
            "RemBertForCausalLM",
            "RemBertForMaskedLM",
            "RemBertForMultipleChoice",
            "RemBertForQuestionAnswering",
            "RemBertForSequenceClassification",
            "RemBertForTokenClassification",
            "RemBertModel",
            "RemBertPreTrainedModel",
            "load_tf_weights_in_rembert",
        ]
    )
    _import_structure["models.resnet"].extend(
        [
            "ResNetBackbone",
            "ResNetForImageClassification",
            "ResNetModel",
            "ResNetPreTrainedModel",
        ]
    )
    _import_structure["models.roberta"].extend(
        [
            "RobertaForCausalLM",
            "RobertaForMaskedLM",
            "RobertaForMultipleChoice",
            "RobertaForQuestionAnswering",
            "RobertaForSequenceClassification",
            "RobertaForTokenClassification",
            "RobertaModel",
            "RobertaPreTrainedModel",
        ]
    )
    _import_structure["models.roberta_prelayernorm"].extend(
        [
            "RobertaPreLayerNormForCausalLM",
            "RobertaPreLayerNormForMaskedLM",
            "RobertaPreLayerNormForMultipleChoice",
            "RobertaPreLayerNormForQuestionAnswering",
            "RobertaPreLayerNormForSequenceClassification",
            "RobertaPreLayerNormForTokenClassification",
            "RobertaPreLayerNormModel",
            "RobertaPreLayerNormPreTrainedModel",
        ]
    )
    _import_structure["models.roc_bert"].extend(
        [
            "RoCBertForCausalLM",
            "RoCBertForMaskedLM",
            "RoCBertForMultipleChoice",
            "RoCBertForPreTraining",
            "RoCBertForQuestionAnswering",
            "RoCBertForSequenceClassification",
            "RoCBertForTokenClassification",
            "RoCBertModel",
            "RoCBertPreTrainedModel",
            "load_tf_weights_in_roc_bert",
        ]
    )
    _import_structure["models.roformer"].extend(
        [
            "RoFormerForCausalLM",
            "RoFormerForMaskedLM",
            "RoFormerForMultipleChoice",
            "RoFormerForQuestionAnswering",
            "RoFormerForSequenceClassification",
            "RoFormerForTokenClassification",
            "RoFormerModel",
            "RoFormerPreTrainedModel",
            "load_tf_weights_in_roformer",
        ]
    )
    _import_structure["models.rt_detr"].extend(
        [
            "RTDetrForObjectDetection",
            "RTDetrModel",
            "RTDetrPreTrainedModel",
            "RTDetrResNetBackbone",
            "RTDetrResNetPreTrainedModel",
        ]
    )
    _import_structure["models.rt_detr_v2"].extend(
        ["RTDetrV2ForObjectDetection", "RTDetrV2Model", "RTDetrV2PreTrainedModel"]
    )
    _import_structure["models.rwkv"].extend(
        [
            "RwkvForCausalLM",
            "RwkvModel",
            "RwkvPreTrainedModel",
        ]
    )
    _import_structure["models.sam"].extend(
        [
            "SamModel",
            "SamPreTrainedModel",
        ]
    )
    _import_structure["models.seamless_m4t"].extend(
        [
            "SeamlessM4TCodeHifiGan",
            "SeamlessM4TForSpeechToSpeech",
            "SeamlessM4TForSpeechToText",
            "SeamlessM4TForTextToSpeech",
            "SeamlessM4TForTextToText",
            "SeamlessM4THifiGan",
            "SeamlessM4TModel",
            "SeamlessM4TPreTrainedModel",
            "SeamlessM4TTextToUnitForConditionalGeneration",
            "SeamlessM4TTextToUnitModel",
        ]
    )
    _import_structure["models.seamless_m4t_v2"].extend(
        [
            "SeamlessM4Tv2ForSpeechToSpeech",
            "SeamlessM4Tv2ForSpeechToText",
            "SeamlessM4Tv2ForTextToSpeech",
            "SeamlessM4Tv2ForTextToText",
            "SeamlessM4Tv2Model",
            "SeamlessM4Tv2PreTrainedModel",
        ]
    )
    _import_structure["models.segformer"].extend(
        [
            "SegformerDecodeHead",
            "SegformerForImageClassification",
            "SegformerForSemanticSegmentation",
            "SegformerModel",
            "SegformerPreTrainedModel",
        ]
    )
    _import_structure["models.seggpt"].extend(
        [
            "SegGptForImageSegmentation",
            "SegGptModel",
            "SegGptPreTrainedModel",
        ]
    )
    _import_structure["models.sew"].extend(
        [
            "SEWForCTC",
            "SEWForSequenceClassification",
            "SEWModel",
            "SEWPreTrainedModel",
        ]
    )
    _import_structure["models.sew_d"].extend(
        [
            "SEWDForCTC",
            "SEWDForSequenceClassification",
            "SEWDModel",
            "SEWDPreTrainedModel",
        ]
    )
    _import_structure["models.shieldgemma2"].append("ShieldGemma2ForImageClassification")
    _import_structure["models.siglip"].extend(
        [
            "SiglipForImageClassification",
            "SiglipModel",
            "SiglipPreTrainedModel",
            "SiglipTextModel",
            "SiglipVisionModel",
        ]
    )
    _import_structure["models.siglip2"].extend(
        [
            "Siglip2ForImageClassification",
            "Siglip2Model",
            "Siglip2PreTrainedModel",
            "Siglip2TextModel",
            "Siglip2VisionModel",
        ]
    )
    _import_structure["models.smolvlm"].extend(
        [
            "SmolVLMForConditionalGeneration",
            "SmolVLMModel",
            "SmolVLMPreTrainedModel",
            "SmolVLMProcessor",
            "SmolVLMVisionConfig",
            "SmolVLMVisionTransformer",
        ]
    )
    _import_structure["models.speech_encoder_decoder"].extend(["SpeechEncoderDecoderModel"])
    _import_structure["models.speech_to_text"].extend(
        [
            "Speech2TextForConditionalGeneration",
            "Speech2TextModel",
            "Speech2TextPreTrainedModel",
        ]
    )
    _import_structure["models.speecht5"].extend(
        [
            "SpeechT5ForSpeechToSpeech",
            "SpeechT5ForSpeechToText",
            "SpeechT5ForTextToSpeech",
            "SpeechT5HifiGan",
            "SpeechT5Model",
            "SpeechT5PreTrainedModel",
        ]
    )
    _import_structure["models.splinter"].extend(
        [
            "SplinterForPreTraining",
            "SplinterForQuestionAnswering",
            "SplinterModel",
            "SplinterPreTrainedModel",
        ]
    )
    _import_structure["models.squeezebert"].extend(
        [
            "SqueezeBertForMaskedLM",
            "SqueezeBertForMultipleChoice",
            "SqueezeBertForQuestionAnswering",
            "SqueezeBertForSequenceClassification",
            "SqueezeBertForTokenClassification",
            "SqueezeBertModel",
            "SqueezeBertPreTrainedModel",
        ]
    )
    _import_structure["models.stablelm"].extend(
        [
            "StableLmForCausalLM",
            "StableLmForSequenceClassification",
            "StableLmForTokenClassification",
            "StableLmModel",
            "StableLmPreTrainedModel",
        ]
    )
    _import_structure["models.starcoder2"].extend(
        [
            "Starcoder2ForCausalLM",
            "Starcoder2ForSequenceClassification",
            "Starcoder2ForTokenClassification",
            "Starcoder2Model",
            "Starcoder2PreTrainedModel",
        ]
    )
    _import_structure["models.superglue"].extend(
        [
            "SuperGlueForKeypointMatching",
            "SuperGluePreTrainedModel",
        ]
    )
    _import_structure["models.superpoint"].extend(
        [
            "SuperPointForKeypointDetection",
            "SuperPointPreTrainedModel",
        ]
    )
    _import_structure["models.swiftformer"].extend(
        [
            "SwiftFormerForImageClassification",
            "SwiftFormerModel",
            "SwiftFormerPreTrainedModel",
        ]
    )
    _import_structure["models.swin"].extend(
        [
            "SwinBackbone",
            "SwinForImageClassification",
            "SwinForMaskedImageModeling",
            "SwinModel",
            "SwinPreTrainedModel",
        ]
    )
    _import_structure["models.swin2sr"].extend(
        [
            "Swin2SRForImageSuperResolution",
            "Swin2SRModel",
            "Swin2SRPreTrainedModel",
        ]
    )
    _import_structure["models.swinv2"].extend(
        [
            "Swinv2Backbone",
            "Swinv2ForImageClassification",
            "Swinv2ForMaskedImageModeling",
            "Swinv2Model",
            "Swinv2PreTrainedModel",
        ]
    )
    _import_structure["models.switch_transformers"].extend(
        [
            "SwitchTransformersEncoderModel",
            "SwitchTransformersForConditionalGeneration",
            "SwitchTransformersModel",
            "SwitchTransformersPreTrainedModel",
            "SwitchTransformersSparseMLP",
            "SwitchTransformersTop1Router",
        ]
    )
    _import_structure["models.t5"].extend(
        [
            "T5EncoderModel",
            "T5ForConditionalGeneration",
            "T5ForQuestionAnswering",
            "T5ForSequenceClassification",
            "T5ForTokenClassification",
            "T5Model",
            "T5PreTrainedModel",
            "load_tf_weights_in_t5",
        ]
    )
    _import_structure["models.table_transformer"].extend(
        [
            "TableTransformerForObjectDetection",
            "TableTransformerModel",
            "TableTransformerPreTrainedModel",
        ]
    )
    _import_structure["models.tapas"].extend(
        [
            "TapasForMaskedLM",
            "TapasForQuestionAnswering",
            "TapasForSequenceClassification",
            "TapasModel",
            "TapasPreTrainedModel",
            "load_tf_weights_in_tapas",
        ]
    )
    _import_structure["models.textnet"].extend(
        [
            "TextNetBackbone",
            "TextNetForImageClassification",
            "TextNetModel",
            "TextNetPreTrainedModel",
        ]
    )
    _import_structure["models.time_series_transformer"].extend(
        [
            "TimeSeriesTransformerForPrediction",
            "TimeSeriesTransformerModel",
            "TimeSeriesTransformerPreTrainedModel",
        ]
    )
    _import_structure["models.timesformer"].extend(
        [
            "TimesformerForVideoClassification",
            "TimesformerModel",
            "TimesformerPreTrainedModel",
        ]
    )
    _import_structure["models.timm_backbone"].extend(["TimmBackbone"])
    _import_structure["models.timm_wrapper"].extend(
        ["TimmWrapperForImageClassification", "TimmWrapperModel", "TimmWrapperPreTrainedModel"]
    )
    _import_structure["models.trocr"].extend(
        [
            "TrOCRForCausalLM",
            "TrOCRPreTrainedModel",
        ]
    )
    _import_structure["models.tvp"].extend(
        [
            "TvpForVideoGrounding",
            "TvpModel",
            "TvpPreTrainedModel",
        ]
    )
    _import_structure["models.udop"].extend(
        [
            "UdopEncoderModel",
            "UdopForConditionalGeneration",
            "UdopModel",
            "UdopPreTrainedModel",
        ],
    )
    _import_structure["models.umt5"].extend(
        [
            "UMT5EncoderModel",
            "UMT5ForConditionalGeneration",
            "UMT5ForQuestionAnswering",
            "UMT5ForSequenceClassification",
            "UMT5ForTokenClassification",
            "UMT5Model",
            "UMT5PreTrainedModel",
        ]
    )
    _import_structure["models.unispeech"].extend(
        [
            "UniSpeechForCTC",
            "UniSpeechForPreTraining",
            "UniSpeechForSequenceClassification",
            "UniSpeechModel",
            "UniSpeechPreTrainedModel",
        ]
    )
    _import_structure["models.unispeech_sat"].extend(
        [
            "UniSpeechSatForAudioFrameClassification",
            "UniSpeechSatForCTC",
            "UniSpeechSatForPreTraining",
            "UniSpeechSatForSequenceClassification",
            "UniSpeechSatForXVector",
            "UniSpeechSatModel",
            "UniSpeechSatPreTrainedModel",
        ]
    )
    _import_structure["models.univnet"].extend(
        [
            "UnivNetModel",
        ]
    )
    _import_structure["models.upernet"].extend(
        [
            "UperNetForSemanticSegmentation",
            "UperNetPreTrainedModel",
        ]
    )
    _import_structure["models.video_llava"].extend(
        [
            "VideoLlavaForConditionalGeneration",
            "VideoLlavaPreTrainedModel",
            "VideoLlavaProcessor",
        ]
    )
    _import_structure["models.videomae"].extend(
        [
            "VideoMAEForPreTraining",
            "VideoMAEForVideoClassification",
            "VideoMAEModel",
            "VideoMAEPreTrainedModel",
        ]
    )
    _import_structure["models.vilt"].extend(
        [
            "ViltForImageAndTextRetrieval",
            "ViltForImagesAndTextClassification",
            "ViltForMaskedLM",
            "ViltForQuestionAnswering",
            "ViltForTokenClassification",
            "ViltModel",
            "ViltPreTrainedModel",
        ]
    )
    _import_structure["models.vipllava"].extend(
        [
            "VipLlavaForConditionalGeneration",
            "VipLlavaPreTrainedModel",
        ]
    )
    _import_structure["models.vision_encoder_decoder"].extend(["VisionEncoderDecoderModel"])
    _import_structure["models.vision_text_dual_encoder"].extend(["VisionTextDualEncoderModel"])
    _import_structure["models.visual_bert"].extend(
        [
            "VisualBertForMultipleChoice",
            "VisualBertForPreTraining",
            "VisualBertForQuestionAnswering",
            "VisualBertForRegionToPhraseAlignment",
            "VisualBertForVisualReasoning",
            "VisualBertModel",
            "VisualBertPreTrainedModel",
        ]
    )
    _import_structure["models.vit"].extend(
        [
            "ViTForImageClassification",
            "ViTForMaskedImageModeling",
            "ViTModel",
            "ViTPreTrainedModel",
        ]
    )
    _import_structure["models.vit_mae"].extend(
        [
            "ViTMAEForPreTraining",
            "ViTMAEModel",
            "ViTMAEPreTrainedModel",
        ]
    )
    _import_structure["models.vit_msn"].extend(
        [
            "ViTMSNForImageClassification",
            "ViTMSNModel",
            "ViTMSNPreTrainedModel",
        ]
    )
    _import_structure["models.vitdet"].extend(
        [
            "VitDetBackbone",
            "VitDetModel",
            "VitDetPreTrainedModel",
        ]
    )
    _import_structure["models.vitmatte"].extend(
        [
            "VitMatteForImageMatting",
            "VitMattePreTrainedModel",
        ]
    )
    _import_structure["models.vitpose"].extend(
        [
            "VitPoseForPoseEstimation",
            "VitPosePreTrainedModel",
        ]
    )
    _import_structure["models.vitpose_backbone"].extend(
        [
            "VitPoseBackbone",
            "VitPoseBackbonePreTrainedModel",
        ]
    )
    _import_structure["models.vits"].extend(
        [
            "VitsModel",
            "VitsPreTrainedModel",
        ]
    )
    _import_structure["models.vivit"].extend(
        [
            "VivitForVideoClassification",
            "VivitModel",
            "VivitPreTrainedModel",
        ]
    )
    _import_structure["models.wav2vec2"].extend(
        [
            "Wav2Vec2ForAudioFrameClassification",
            "Wav2Vec2ForCTC",
            "Wav2Vec2ForMaskedLM",
            "Wav2Vec2ForPreTraining",
            "Wav2Vec2ForSequenceClassification",
            "Wav2Vec2ForXVector",
            "Wav2Vec2Model",
            "Wav2Vec2PreTrainedModel",
        ]
    )
    _import_structure["models.wav2vec2_bert"].extend(
        [
            "Wav2Vec2BertForAudioFrameClassification",
            "Wav2Vec2BertForCTC",
            "Wav2Vec2BertForSequenceClassification",
            "Wav2Vec2BertForXVector",
            "Wav2Vec2BertModel",
            "Wav2Vec2BertPreTrainedModel",
        ]
    )
    _import_structure["models.wav2vec2_conformer"].extend(
        [
            "Wav2Vec2ConformerForAudioFrameClassification",
            "Wav2Vec2ConformerForCTC",
            "Wav2Vec2ConformerForPreTraining",
            "Wav2Vec2ConformerForSequenceClassification",
            "Wav2Vec2ConformerForXVector",
            "Wav2Vec2ConformerModel",
            "Wav2Vec2ConformerPreTrainedModel",
        ]
    )
    _import_structure["models.wavlm"].extend(
        [
            "WavLMForAudioFrameClassification",
            "WavLMForCTC",
            "WavLMForSequenceClassification",
            "WavLMForXVector",
            "WavLMModel",
            "WavLMPreTrainedModel",
        ]
    )
    _import_structure["models.whisper"].extend(
        [
            "WhisperForAudioClassification",
            "WhisperForCausalLM",
            "WhisperForConditionalGeneration",
            "WhisperModel",
            "WhisperPreTrainedModel",
        ]
    )
    _import_structure["models.x_clip"].extend(
        [
            "XCLIPModel",
            "XCLIPPreTrainedModel",
            "XCLIPTextModel",
            "XCLIPVisionModel",
        ]
    )
    _import_structure["models.xglm"].extend(
        [
            "XGLMForCausalLM",
            "XGLMModel",
            "XGLMPreTrainedModel",
        ]
    )
    _import_structure["models.xlm"].extend(
        [
            "XLMForMultipleChoice",
            "XLMForQuestionAnswering",
            "XLMForQuestionAnsweringSimple",
            "XLMForSequenceClassification",
            "XLMForTokenClassification",
            "XLMModel",
            "XLMPreTrainedModel",
            "XLMWithLMHeadModel",
        ]
    )
    _import_structure["models.xlm_roberta"].extend(
        [
            "XLMRobertaForCausalLM",
            "XLMRobertaForMaskedLM",
            "XLMRobertaForMultipleChoice",
            "XLMRobertaForQuestionAnswering",
            "XLMRobertaForSequenceClassification",
            "XLMRobertaForTokenClassification",
            "XLMRobertaModel",
            "XLMRobertaPreTrainedModel",
        ]
    )
    _import_structure["models.xlm_roberta_xl"].extend(
        [
            "XLMRobertaXLForCausalLM",
            "XLMRobertaXLForMaskedLM",
            "XLMRobertaXLForMultipleChoice",
            "XLMRobertaXLForQuestionAnswering",
            "XLMRobertaXLForSequenceClassification",
            "XLMRobertaXLForTokenClassification",
            "XLMRobertaXLModel",
            "XLMRobertaXLPreTrainedModel",
        ]
    )
    _import_structure["models.xlnet"].extend(
        [
            "XLNetForMultipleChoice",
            "XLNetForQuestionAnswering",
            "XLNetForQuestionAnsweringSimple",
            "XLNetForSequenceClassification",
            "XLNetForTokenClassification",
            "XLNetLMHeadModel",
            "XLNetModel",
            "XLNetPreTrainedModel",
            "load_tf_weights_in_xlnet",
        ]
    )
    _import_structure["models.xmod"].extend(
        [
            "XmodForCausalLM",
            "XmodForMaskedLM",
            "XmodForMultipleChoice",
            "XmodForQuestionAnswering",
            "XmodForSequenceClassification",
            "XmodForTokenClassification",
            "XmodModel",
            "XmodPreTrainedModel",
        ]
    )
    _import_structure["models.yolos"].extend(
        [
            "YolosForObjectDetection",
            "YolosModel",
            "YolosPreTrainedModel",
        ]
    )
    _import_structure["models.yoso"].extend(
        [
            "YosoForMaskedLM",
            "YosoForMultipleChoice",
            "YosoForQuestionAnswering",
            "YosoForSequenceClassification",
            "YosoForTokenClassification",
            "YosoModel",
            "YosoPreTrainedModel",
        ]
    )
    _import_structure["models.zamba"].extend(
        [
            "ZambaForCausalLM",
            "ZambaForSequenceClassification",
            "ZambaModel",
            "ZambaPreTrainedModel",
        ]
    )
    _import_structure["models.zamba2"].extend(
        [
            "Zamba2ForCausalLM",
            "Zamba2ForSequenceClassification",
            "Zamba2Model",
            "Zamba2PreTrainedModel",
        ]
    )
    _import_structure["models.zoedepth"].extend(
        [
            "ZoeDepthForDepthEstimation",
            "ZoeDepthPreTrainedModel",
        ]
    )
    _import_structure["optimization"] = [
        "Adafactor",
        "get_constant_schedule",
        "get_constant_schedule_with_warmup",
        "get_cosine_schedule_with_warmup",
        "get_cosine_with_hard_restarts_schedule_with_warmup",
        "get_inverse_sqrt_schedule",
        "get_linear_schedule_with_warmup",
        "get_polynomial_decay_schedule_with_warmup",
        "get_scheduler",
        "get_wsd_schedule",
    ]
    _import_structure["pytorch_utils"] = [
        "Conv1D",
        "apply_chunking_to_forward",
        "prune_layer",
    ]
    _import_structure["sagemaker"] = []
    _import_structure["time_series_utils"] = []
    _import_structure["trainer"] = ["Trainer"]
    _import_structure["trainer_pt_utils"] = ["torch_distributed_zero_first"]
    _import_structure["trainer_seq2seq"] = ["Seq2SeqTrainer"]

# TensorFlow-backed objects
try:
    if not is_tf_available():
        raise OptionalDependencyNotAvailable()
except OptionalDependencyNotAvailable:
    from .utils import dummy_tf_objects

    _import_structure["utils.dummy_tf_objects"] = [name for name in dir(dummy_tf_objects) if not name.startswith("_")]
else:
    _import_structure["activations_tf"] = []
    _import_structure["generation"].extend(
        [
            "TFForcedBOSTokenLogitsProcessor",
            "TFForcedEOSTokenLogitsProcessor",
            "TFForceTokensLogitsProcessor",
            "TFGenerationMixin",
            "TFLogitsProcessor",
            "TFLogitsProcessorList",
            "TFLogitsWarper",
            "TFMinLengthLogitsProcessor",
            "TFNoBadWordsLogitsProcessor",
            "TFNoRepeatNGramLogitsProcessor",
            "TFRepetitionPenaltyLogitsProcessor",
            "TFSuppressTokensAtBeginLogitsProcessor",
            "TFSuppressTokensLogitsProcessor",
            "TFTemperatureLogitsWarper",
            "TFTopKLogitsWarper",
            "TFTopPLogitsWarper",
        ]
    )
    _import_structure["keras_callbacks"] = ["KerasMetricCallback", "PushToHubCallback"]
    _import_structure["modeling_tf_outputs"] = []
    _import_structure["modeling_tf_utils"] = [
        "TFPreTrainedModel",
        "TFSequenceSummary",
        "TFSharedEmbeddings",
        "shape_list",
    ]
    # TensorFlow models structure
    _import_structure["models.albert"].extend(
        [
            "TFAlbertForMaskedLM",
            "TFAlbertForMultipleChoice",
            "TFAlbertForPreTraining",
            "TFAlbertForQuestionAnswering",
            "TFAlbertForSequenceClassification",
            "TFAlbertForTokenClassification",
            "TFAlbertMainLayer",
            "TFAlbertModel",
            "TFAlbertPreTrainedModel",
        ]
    )
    _import_structure["models.auto"].extend(
        [
            "TF_MODEL_FOR_AUDIO_CLASSIFICATION_MAPPING",
            "TF_MODEL_FOR_CAUSAL_LM_MAPPING",
            "TF_MODEL_FOR_DOCUMENT_QUESTION_ANSWERING_MAPPING",
            "TF_MODEL_FOR_IMAGE_CLASSIFICATION_MAPPING",
            "TF_MODEL_FOR_MASKED_IMAGE_MODELING_MAPPING",
            "TF_MODEL_FOR_MASKED_LM_MAPPING",
            "TF_MODEL_FOR_MASK_GENERATION_MAPPING",
            "TF_MODEL_FOR_MULTIPLE_CHOICE_MAPPING",
            "TF_MODEL_FOR_NEXT_SENTENCE_PREDICTION_MAPPING",
            "TF_MODEL_FOR_PRETRAINING_MAPPING",
            "TF_MODEL_FOR_QUESTION_ANSWERING_MAPPING",
            "TF_MODEL_FOR_SEMANTIC_SEGMENTATION_MAPPING",
            "TF_MODEL_FOR_SEQ_TO_SEQ_CAUSAL_LM_MAPPING",
            "TF_MODEL_FOR_SEQUENCE_CLASSIFICATION_MAPPING",
            "TF_MODEL_FOR_SPEECH_SEQ_2_SEQ_MAPPING",
            "TF_MODEL_FOR_TABLE_QUESTION_ANSWERING_MAPPING",
            "TF_MODEL_FOR_TEXT_ENCODING_MAPPING",
            "TF_MODEL_FOR_TOKEN_CLASSIFICATION_MAPPING",
            "TF_MODEL_FOR_VISION_2_SEQ_MAPPING",
            "TF_MODEL_FOR_ZERO_SHOT_IMAGE_CLASSIFICATION_MAPPING",
            "TF_MODEL_MAPPING",
            "TF_MODEL_WITH_LM_HEAD_MAPPING",
            "TFAutoModel",
            "TFAutoModelForAudioClassification",
            "TFAutoModelForCausalLM",
            "TFAutoModelForDocumentQuestionAnswering",
            "TFAutoModelForImageClassification",
            "TFAutoModelForMaskedImageModeling",
            "TFAutoModelForMaskedLM",
            "TFAutoModelForMaskGeneration",
            "TFAutoModelForMultipleChoice",
            "TFAutoModelForNextSentencePrediction",
            "TFAutoModelForPreTraining",
            "TFAutoModelForQuestionAnswering",
            "TFAutoModelForSemanticSegmentation",
            "TFAutoModelForSeq2SeqLM",
            "TFAutoModelForSequenceClassification",
            "TFAutoModelForSpeechSeq2Seq",
            "TFAutoModelForTableQuestionAnswering",
            "TFAutoModelForTextEncoding",
            "TFAutoModelForTokenClassification",
            "TFAutoModelForVision2Seq",
            "TFAutoModelForZeroShotImageClassification",
            "TFAutoModelWithLMHead",
        ]
    )
    _import_structure["models.bart"].extend(
        [
            "TFBartForConditionalGeneration",
            "TFBartForSequenceClassification",
            "TFBartModel",
            "TFBartPretrainedModel",
        ]
    )
    _import_structure["models.bert"].extend(
        [
            "TFBertForMaskedLM",
            "TFBertForMultipleChoice",
            "TFBertForNextSentencePrediction",
            "TFBertForPreTraining",
            "TFBertForQuestionAnswering",
            "TFBertForSequenceClassification",
            "TFBertForTokenClassification",
            "TFBertLMHeadModel",
            "TFBertMainLayer",
            "TFBertModel",
            "TFBertPreTrainedModel",
        ]
    )
    _import_structure["models.blenderbot"].extend(
        [
            "TFBlenderbotForConditionalGeneration",
            "TFBlenderbotModel",
            "TFBlenderbotPreTrainedModel",
        ]
    )
    _import_structure["models.blenderbot_small"].extend(
        [
            "TFBlenderbotSmallForConditionalGeneration",
            "TFBlenderbotSmallModel",
            "TFBlenderbotSmallPreTrainedModel",
        ]
    )
    _import_structure["models.blip"].extend(
        [
            "TFBlipForConditionalGeneration",
            "TFBlipForImageTextRetrieval",
            "TFBlipForQuestionAnswering",
            "TFBlipModel",
            "TFBlipPreTrainedModel",
            "TFBlipTextModel",
            "TFBlipVisionModel",
        ]
    )
    _import_structure["models.camembert"].extend(
        [
            "TFCamembertForCausalLM",
            "TFCamembertForMaskedLM",
            "TFCamembertForMultipleChoice",
            "TFCamembertForQuestionAnswering",
            "TFCamembertForSequenceClassification",
            "TFCamembertForTokenClassification",
            "TFCamembertModel",
            "TFCamembertPreTrainedModel",
        ]
    )
    _import_structure["models.clip"].extend(
        [
            "TFCLIPModel",
            "TFCLIPPreTrainedModel",
            "TFCLIPTextModel",
            "TFCLIPVisionModel",
        ]
    )
    _import_structure["models.convbert"].extend(
        [
            "TFConvBertForMaskedLM",
            "TFConvBertForMultipleChoice",
            "TFConvBertForQuestionAnswering",
            "TFConvBertForSequenceClassification",
            "TFConvBertForTokenClassification",
            "TFConvBertModel",
            "TFConvBertPreTrainedModel",
        ]
    )
    _import_structure["models.convnext"].extend(
        [
            "TFConvNextForImageClassification",
            "TFConvNextModel",
            "TFConvNextPreTrainedModel",
        ]
    )
    _import_structure["models.convnextv2"].extend(
        [
            "TFConvNextV2ForImageClassification",
            "TFConvNextV2Model",
            "TFConvNextV2PreTrainedModel",
        ]
    )
    _import_structure["models.ctrl"].extend(
        [
            "TFCTRLForSequenceClassification",
            "TFCTRLLMHeadModel",
            "TFCTRLModel",
            "TFCTRLPreTrainedModel",
        ]
    )
    _import_structure["models.cvt"].extend(
        [
            "TFCvtForImageClassification",
            "TFCvtModel",
            "TFCvtPreTrainedModel",
        ]
    )
    _import_structure["models.data2vec"].extend(
        [
            "TFData2VecVisionForImageClassification",
            "TFData2VecVisionForSemanticSegmentation",
            "TFData2VecVisionModel",
            "TFData2VecVisionPreTrainedModel",
        ]
    )
    _import_structure["models.deberta"].extend(
        [
            "TFDebertaForMaskedLM",
            "TFDebertaForQuestionAnswering",
            "TFDebertaForSequenceClassification",
            "TFDebertaForTokenClassification",
            "TFDebertaModel",
            "TFDebertaPreTrainedModel",
        ]
    )
    _import_structure["models.deberta_v2"].extend(
        [
            "TFDebertaV2ForMaskedLM",
            "TFDebertaV2ForMultipleChoice",
            "TFDebertaV2ForQuestionAnswering",
            "TFDebertaV2ForSequenceClassification",
            "TFDebertaV2ForTokenClassification",
            "TFDebertaV2Model",
            "TFDebertaV2PreTrainedModel",
        ]
    )
    _import_structure["models.deit"].extend(
        [
            "TFDeiTForImageClassification",
            "TFDeiTForImageClassificationWithTeacher",
            "TFDeiTForMaskedImageModeling",
            "TFDeiTModel",
            "TFDeiTPreTrainedModel",
        ]
    )
    _import_structure["models.deprecated.efficientformer"].extend(
        [
            "TFEfficientFormerForImageClassification",
            "TFEfficientFormerForImageClassificationWithTeacher",
            "TFEfficientFormerModel",
            "TFEfficientFormerPreTrainedModel",
        ]
    )
    _import_structure["models.deprecated.transfo_xl"].extend(
        [
            "TFAdaptiveEmbedding",
            "TFTransfoXLForSequenceClassification",
            "TFTransfoXLLMHeadModel",
            "TFTransfoXLMainLayer",
            "TFTransfoXLModel",
            "TFTransfoXLPreTrainedModel",
        ]
    )
    _import_structure["models.distilbert"].extend(
        [
            "TFDistilBertForMaskedLM",
            "TFDistilBertForMultipleChoice",
            "TFDistilBertForQuestionAnswering",
            "TFDistilBertForSequenceClassification",
            "TFDistilBertForTokenClassification",
            "TFDistilBertMainLayer",
            "TFDistilBertModel",
            "TFDistilBertPreTrainedModel",
        ]
    )
    _import_structure["models.dpr"].extend(
        [
            "TFDPRContextEncoder",
            "TFDPRPretrainedContextEncoder",
            "TFDPRPretrainedQuestionEncoder",
            "TFDPRPretrainedReader",
            "TFDPRQuestionEncoder",
            "TFDPRReader",
        ]
    )
    _import_structure["models.electra"].extend(
        [
            "TFElectraForMaskedLM",
            "TFElectraForMultipleChoice",
            "TFElectraForPreTraining",
            "TFElectraForQuestionAnswering",
            "TFElectraForSequenceClassification",
            "TFElectraForTokenClassification",
            "TFElectraModel",
            "TFElectraPreTrainedModel",
        ]
    )
    _import_structure["models.encoder_decoder"].append("TFEncoderDecoderModel")
    _import_structure["models.esm"].extend(
        [
            "TFEsmForMaskedLM",
            "TFEsmForSequenceClassification",
            "TFEsmForTokenClassification",
            "TFEsmModel",
            "TFEsmPreTrainedModel",
        ]
    )
    _import_structure["models.flaubert"].extend(
        [
            "TFFlaubertForMultipleChoice",
            "TFFlaubertForQuestionAnsweringSimple",
            "TFFlaubertForSequenceClassification",
            "TFFlaubertForTokenClassification",
            "TFFlaubertModel",
            "TFFlaubertPreTrainedModel",
            "TFFlaubertWithLMHeadModel",
        ]
    )
    _import_structure["models.funnel"].extend(
        [
            "TFFunnelBaseModel",
            "TFFunnelForMaskedLM",
            "TFFunnelForMultipleChoice",
            "TFFunnelForPreTraining",
            "TFFunnelForQuestionAnswering",
            "TFFunnelForSequenceClassification",
            "TFFunnelForTokenClassification",
            "TFFunnelModel",
            "TFFunnelPreTrainedModel",
        ]
    )
    _import_structure["models.gpt2"].extend(
        [
            "TFGPT2DoubleHeadsModel",
            "TFGPT2ForSequenceClassification",
            "TFGPT2LMHeadModel",
            "TFGPT2MainLayer",
            "TFGPT2Model",
            "TFGPT2PreTrainedModel",
        ]
    )
    _import_structure["models.gptj"].extend(
        [
            "TFGPTJForCausalLM",
            "TFGPTJForQuestionAnswering",
            "TFGPTJForSequenceClassification",
            "TFGPTJModel",
            "TFGPTJPreTrainedModel",
        ]
    )
    _import_structure["models.groupvit"].extend(
        [
            "TFGroupViTModel",
            "TFGroupViTPreTrainedModel",
            "TFGroupViTTextModel",
            "TFGroupViTVisionModel",
        ]
    )
    _import_structure["models.hubert"].extend(
        [
            "TFHubertForCTC",
            "TFHubertModel",
            "TFHubertPreTrainedModel",
        ]
    )

    _import_structure["models.idefics"].extend(
        [
            "TFIdeficsForVisionText2Text",
            "TFIdeficsModel",
            "TFIdeficsPreTrainedModel",
        ]
    )

    _import_structure["models.layoutlm"].extend(
        [
            "TFLayoutLMForMaskedLM",
            "TFLayoutLMForQuestionAnswering",
            "TFLayoutLMForSequenceClassification",
            "TFLayoutLMForTokenClassification",
            "TFLayoutLMMainLayer",
            "TFLayoutLMModel",
            "TFLayoutLMPreTrainedModel",
        ]
    )
    _import_structure["models.layoutlmv3"].extend(
        [
            "TFLayoutLMv3ForQuestionAnswering",
            "TFLayoutLMv3ForSequenceClassification",
            "TFLayoutLMv3ForTokenClassification",
            "TFLayoutLMv3Model",
            "TFLayoutLMv3PreTrainedModel",
        ]
    )
    _import_structure["models.led"].extend(["TFLEDForConditionalGeneration", "TFLEDModel", "TFLEDPreTrainedModel"])
    _import_structure["models.longformer"].extend(
        [
            "TFLongformerForMaskedLM",
            "TFLongformerForMultipleChoice",
            "TFLongformerForQuestionAnswering",
            "TFLongformerForSequenceClassification",
            "TFLongformerForTokenClassification",
            "TFLongformerModel",
            "TFLongformerPreTrainedModel",
        ]
    )
    _import_structure["models.lxmert"].extend(
        [
            "TFLxmertForPreTraining",
            "TFLxmertMainLayer",
            "TFLxmertModel",
            "TFLxmertPreTrainedModel",
            "TFLxmertVisualFeatureEncoder",
        ]
    )
    _import_structure["models.marian"].extend(["TFMarianModel", "TFMarianMTModel", "TFMarianPreTrainedModel"])
    _import_structure["models.mbart"].extend(
        ["TFMBartForConditionalGeneration", "TFMBartModel", "TFMBartPreTrainedModel"]
    )
    _import_structure["models.mistral"].extend(
        ["TFMistralForCausalLM", "TFMistralForSequenceClassification", "TFMistralModel", "TFMistralPreTrainedModel"]
    )
    _import_structure["models.mobilebert"].extend(
        [
            "TFMobileBertForMaskedLM",
            "TFMobileBertForMultipleChoice",
            "TFMobileBertForNextSentencePrediction",
            "TFMobileBertForPreTraining",
            "TFMobileBertForQuestionAnswering",
            "TFMobileBertForSequenceClassification",
            "TFMobileBertForTokenClassification",
            "TFMobileBertMainLayer",
            "TFMobileBertModel",
            "TFMobileBertPreTrainedModel",
        ]
    )
    _import_structure["models.mobilevit"].extend(
        [
            "TFMobileViTForImageClassification",
            "TFMobileViTForSemanticSegmentation",
            "TFMobileViTModel",
            "TFMobileViTPreTrainedModel",
        ]
    )
    _import_structure["models.mpnet"].extend(
        [
            "TFMPNetForMaskedLM",
            "TFMPNetForMultipleChoice",
            "TFMPNetForQuestionAnswering",
            "TFMPNetForSequenceClassification",
            "TFMPNetForTokenClassification",
            "TFMPNetMainLayer",
            "TFMPNetModel",
            "TFMPNetPreTrainedModel",
        ]
    )
    _import_structure["models.mt5"].extend(["TFMT5EncoderModel", "TFMT5ForConditionalGeneration", "TFMT5Model"])
    _import_structure["models.openai"].extend(
        [
            "TFOpenAIGPTDoubleHeadsModel",
            "TFOpenAIGPTForSequenceClassification",
            "TFOpenAIGPTLMHeadModel",
            "TFOpenAIGPTMainLayer",
            "TFOpenAIGPTModel",
            "TFOpenAIGPTPreTrainedModel",
        ]
    )
    _import_structure["models.opt"].extend(
        [
            "TFOPTForCausalLM",
            "TFOPTModel",
            "TFOPTPreTrainedModel",
        ]
    )
    _import_structure["models.pegasus"].extend(
        [
            "TFPegasusForConditionalGeneration",
            "TFPegasusModel",
            "TFPegasusPreTrainedModel",
        ]
    )
    _import_structure["models.rag"].extend(
        [
            "TFRagModel",
            "TFRagPreTrainedModel",
            "TFRagSequenceForGeneration",
            "TFRagTokenForGeneration",
        ]
    )
    _import_structure["models.regnet"].extend(
        [
            "TFRegNetForImageClassification",
            "TFRegNetModel",
            "TFRegNetPreTrainedModel",
        ]
    )
    _import_structure["models.rembert"].extend(
        [
            "TFRemBertForCausalLM",
            "TFRemBertForMaskedLM",
            "TFRemBertForMultipleChoice",
            "TFRemBertForQuestionAnswering",
            "TFRemBertForSequenceClassification",
            "TFRemBertForTokenClassification",
            "TFRemBertModel",
            "TFRemBertPreTrainedModel",
        ]
    )
    _import_structure["models.resnet"].extend(
        [
            "TFResNetForImageClassification",
            "TFResNetModel",
            "TFResNetPreTrainedModel",
        ]
    )
    _import_structure["models.roberta"].extend(
        [
            "TFRobertaForCausalLM",
            "TFRobertaForMaskedLM",
            "TFRobertaForMultipleChoice",
            "TFRobertaForQuestionAnswering",
            "TFRobertaForSequenceClassification",
            "TFRobertaForTokenClassification",
            "TFRobertaMainLayer",
            "TFRobertaModel",
            "TFRobertaPreTrainedModel",
        ]
    )
    _import_structure["models.roberta_prelayernorm"].extend(
        [
            "TFRobertaPreLayerNormForCausalLM",
            "TFRobertaPreLayerNormForMaskedLM",
            "TFRobertaPreLayerNormForMultipleChoice",
            "TFRobertaPreLayerNormForQuestionAnswering",
            "TFRobertaPreLayerNormForSequenceClassification",
            "TFRobertaPreLayerNormForTokenClassification",
            "TFRobertaPreLayerNormMainLayer",
            "TFRobertaPreLayerNormModel",
            "TFRobertaPreLayerNormPreTrainedModel",
        ]
    )
    _import_structure["models.roformer"].extend(
        [
            "TFRoFormerForCausalLM",
            "TFRoFormerForMaskedLM",
            "TFRoFormerForMultipleChoice",
            "TFRoFormerForQuestionAnswering",
            "TFRoFormerForSequenceClassification",
            "TFRoFormerForTokenClassification",
            "TFRoFormerModel",
            "TFRoFormerPreTrainedModel",
        ]
    )
    _import_structure["models.sam"].extend(
        [
            "TFSamModel",
            "TFSamPreTrainedModel",
        ]
    )
    _import_structure["models.segformer"].extend(
        [
            "TFSegformerDecodeHead",
            "TFSegformerForImageClassification",
            "TFSegformerForSemanticSegmentation",
            "TFSegformerModel",
            "TFSegformerPreTrainedModel",
        ]
    )
    _import_structure["models.speech_to_text"].extend(
        [
            "TFSpeech2TextForConditionalGeneration",
            "TFSpeech2TextModel",
            "TFSpeech2TextPreTrainedModel",
        ]
    )
    _import_structure["models.swiftformer"].extend(
        [
            "TFSwiftFormerForImageClassification",
            "TFSwiftFormerModel",
            "TFSwiftFormerPreTrainedModel",
        ]
    )
    _import_structure["models.swin"].extend(
        [
            "TFSwinForImageClassification",
            "TFSwinForMaskedImageModeling",
            "TFSwinModel",
            "TFSwinPreTrainedModel",
        ]
    )
    _import_structure["models.t5"].extend(
        [
            "TFT5EncoderModel",
            "TFT5ForConditionalGeneration",
            "TFT5Model",
            "TFT5PreTrainedModel",
        ]
    )
    _import_structure["models.tapas"].extend(
        [
            "TFTapasForMaskedLM",
            "TFTapasForQuestionAnswering",
            "TFTapasForSequenceClassification",
            "TFTapasModel",
            "TFTapasPreTrainedModel",
        ]
    )
    _import_structure["models.vision_encoder_decoder"].extend(["TFVisionEncoderDecoderModel"])
    _import_structure["models.vision_text_dual_encoder"].extend(["TFVisionTextDualEncoderModel"])
    _import_structure["models.vit"].extend(
        [
            "TFViTForImageClassification",
            "TFViTModel",
            "TFViTPreTrainedModel",
        ]
    )
    _import_structure["models.vit_mae"].extend(
        [
            "TFViTMAEForPreTraining",
            "TFViTMAEModel",
            "TFViTMAEPreTrainedModel",
        ]
    )
    _import_structure["models.wav2vec2"].extend(
        [
            "TFWav2Vec2ForCTC",
            "TFWav2Vec2ForSequenceClassification",
            "TFWav2Vec2Model",
            "TFWav2Vec2PreTrainedModel",
        ]
    )
    _import_structure["models.whisper"].extend(
        [
            "TFWhisperForConditionalGeneration",
            "TFWhisperModel",
            "TFWhisperPreTrainedModel",
        ]
    )
    _import_structure["models.xglm"].extend(
        [
            "TFXGLMForCausalLM",
            "TFXGLMModel",
            "TFXGLMPreTrainedModel",
        ]
    )
    _import_structure["models.xlm"].extend(
        [
            "TFXLMForMultipleChoice",
            "TFXLMForQuestionAnsweringSimple",
            "TFXLMForSequenceClassification",
            "TFXLMForTokenClassification",
            "TFXLMMainLayer",
            "TFXLMModel",
            "TFXLMPreTrainedModel",
            "TFXLMWithLMHeadModel",
        ]
    )
    _import_structure["models.xlm_roberta"].extend(
        [
            "TFXLMRobertaForCausalLM",
            "TFXLMRobertaForMaskedLM",
            "TFXLMRobertaForMultipleChoice",
            "TFXLMRobertaForQuestionAnswering",
            "TFXLMRobertaForSequenceClassification",
            "TFXLMRobertaForTokenClassification",
            "TFXLMRobertaModel",
            "TFXLMRobertaPreTrainedModel",
        ]
    )
    _import_structure["models.xlnet"].extend(
        [
            "TFXLNetForMultipleChoice",
            "TFXLNetForQuestionAnsweringSimple",
            "TFXLNetForSequenceClassification",
            "TFXLNetForTokenClassification",
            "TFXLNetLMHeadModel",
            "TFXLNetMainLayer",
            "TFXLNetModel",
            "TFXLNetPreTrainedModel",
        ]
    )
    _import_structure["optimization_tf"] = [
        "AdamWeightDecay",
        "GradientAccumulator",
        "WarmUp",
        "create_optimizer",
    ]
    _import_structure["tf_utils"] = []


try:
    if not (
        is_librosa_available()
        and is_essentia_available()
        and is_scipy_available()
        and is_torch_available()
        and is_pretty_midi_available()
    ):
        raise OptionalDependencyNotAvailable()
except OptionalDependencyNotAvailable:
    from .utils import (
        dummy_essentia_and_librosa_and_pretty_midi_and_scipy_and_torch_objects,
    )

    _import_structure["utils.dummy_essentia_and_librosa_and_pretty_midi_and_scipy_and_torch_objects"] = [
        name
        for name in dir(dummy_essentia_and_librosa_and_pretty_midi_and_scipy_and_torch_objects)
        if not name.startswith("_")
    ]
else:
    _import_structure["models.pop2piano"].append("Pop2PianoFeatureExtractor")
    _import_structure["models.pop2piano"].append("Pop2PianoTokenizer")
    _import_structure["models.pop2piano"].append("Pop2PianoProcessor")

try:
    if not is_torchaudio_available():
        raise OptionalDependencyNotAvailable()
except OptionalDependencyNotAvailable:
    from .utils import (
        dummy_torchaudio_objects,
    )

    _import_structure["utils.dummy_torchaudio_objects"] = [
        name for name in dir(dummy_torchaudio_objects) if not name.startswith("_")
    ]
else:
    _import_structure["models.musicgen_melody"].append("MusicgenMelodyFeatureExtractor")
    _import_structure["models.musicgen_melody"].append("MusicgenMelodyProcessor")


# FLAX-backed objects
try:
    if not is_flax_available():
        raise OptionalDependencyNotAvailable()
except OptionalDependencyNotAvailable:
    from .utils import dummy_flax_objects

    _import_structure["utils.dummy_flax_objects"] = [
        name for name in dir(dummy_flax_objects) if not name.startswith("_")
    ]
else:
    _import_structure["generation"].extend(
        [
            "FlaxForcedBOSTokenLogitsProcessor",
            "FlaxForcedEOSTokenLogitsProcessor",
            "FlaxForceTokensLogitsProcessor",
            "FlaxGenerationMixin",
            "FlaxLogitsProcessor",
            "FlaxLogitsProcessorList",
            "FlaxLogitsWarper",
            "FlaxMinLengthLogitsProcessor",
            "FlaxTemperatureLogitsWarper",
            "FlaxSuppressTokensAtBeginLogitsProcessor",
            "FlaxSuppressTokensLogitsProcessor",
            "FlaxTopKLogitsWarper",
            "FlaxTopPLogitsWarper",
            "FlaxWhisperTimeStampLogitsProcessor",
        ]
    )
    _import_structure["modeling_flax_outputs"] = []
    _import_structure["modeling_flax_utils"] = ["FlaxPreTrainedModel"]
    _import_structure["models.albert"].extend(
        [
            "FlaxAlbertForMaskedLM",
            "FlaxAlbertForMultipleChoice",
            "FlaxAlbertForPreTraining",
            "FlaxAlbertForQuestionAnswering",
            "FlaxAlbertForSequenceClassification",
            "FlaxAlbertForTokenClassification",
            "FlaxAlbertModel",
            "FlaxAlbertPreTrainedModel",
        ]
    )
    _import_structure["models.auto"].extend(
        [
            "FLAX_MODEL_FOR_AUDIO_CLASSIFICATION_MAPPING",
            "FLAX_MODEL_FOR_CAUSAL_LM_MAPPING",
            "FLAX_MODEL_FOR_IMAGE_CLASSIFICATION_MAPPING",
            "FLAX_MODEL_FOR_MASKED_LM_MAPPING",
            "FLAX_MODEL_FOR_MULTIPLE_CHOICE_MAPPING",
            "FLAX_MODEL_FOR_NEXT_SENTENCE_PREDICTION_MAPPING",
            "FLAX_MODEL_FOR_PRETRAINING_MAPPING",
            "FLAX_MODEL_FOR_QUESTION_ANSWERING_MAPPING",
            "FLAX_MODEL_FOR_SEQ_TO_SEQ_CAUSAL_LM_MAPPING",
            "FLAX_MODEL_FOR_SEQUENCE_CLASSIFICATION_MAPPING",
            "FLAX_MODEL_FOR_SPEECH_SEQ_2_SEQ_MAPPING",
            "FLAX_MODEL_FOR_TOKEN_CLASSIFICATION_MAPPING",
            "FLAX_MODEL_FOR_VISION_2_SEQ_MAPPING",
            "FLAX_MODEL_MAPPING",
            "FlaxAutoModel",
            "FlaxAutoModelForCausalLM",
            "FlaxAutoModelForImageClassification",
            "FlaxAutoModelForMaskedLM",
            "FlaxAutoModelForMultipleChoice",
            "FlaxAutoModelForNextSentencePrediction",
            "FlaxAutoModelForPreTraining",
            "FlaxAutoModelForQuestionAnswering",
            "FlaxAutoModelForSeq2SeqLM",
            "FlaxAutoModelForSequenceClassification",
            "FlaxAutoModelForSpeechSeq2Seq",
            "FlaxAutoModelForTokenClassification",
            "FlaxAutoModelForVision2Seq",
        ]
    )

    # Flax models structure

    _import_structure["models.bart"].extend(
        [
            "FlaxBartDecoderPreTrainedModel",
            "FlaxBartForCausalLM",
            "FlaxBartForConditionalGeneration",
            "FlaxBartForQuestionAnswering",
            "FlaxBartForSequenceClassification",
            "FlaxBartModel",
            "FlaxBartPreTrainedModel",
        ]
    )
    _import_structure["models.beit"].extend(
        [
            "FlaxBeitForImageClassification",
            "FlaxBeitForMaskedImageModeling",
            "FlaxBeitModel",
            "FlaxBeitPreTrainedModel",
        ]
    )

    _import_structure["models.bert"].extend(
        [
            "FlaxBertForCausalLM",
            "FlaxBertForMaskedLM",
            "FlaxBertForMultipleChoice",
            "FlaxBertForNextSentencePrediction",
            "FlaxBertForPreTraining",
            "FlaxBertForQuestionAnswering",
            "FlaxBertForSequenceClassification",
            "FlaxBertForTokenClassification",
            "FlaxBertModel",
            "FlaxBertPreTrainedModel",
        ]
    )
    _import_structure["models.big_bird"].extend(
        [
            "FlaxBigBirdForCausalLM",
            "FlaxBigBirdForMaskedLM",
            "FlaxBigBirdForMultipleChoice",
            "FlaxBigBirdForPreTraining",
            "FlaxBigBirdForQuestionAnswering",
            "FlaxBigBirdForSequenceClassification",
            "FlaxBigBirdForTokenClassification",
            "FlaxBigBirdModel",
            "FlaxBigBirdPreTrainedModel",
        ]
    )
    _import_structure["models.blenderbot"].extend(
        [
            "FlaxBlenderbotForConditionalGeneration",
            "FlaxBlenderbotModel",
            "FlaxBlenderbotPreTrainedModel",
        ]
    )
    _import_structure["models.blenderbot_small"].extend(
        [
            "FlaxBlenderbotSmallForConditionalGeneration",
            "FlaxBlenderbotSmallModel",
            "FlaxBlenderbotSmallPreTrainedModel",
        ]
    )
    _import_structure["models.bloom"].extend(
        [
            "FlaxBloomForCausalLM",
            "FlaxBloomModel",
            "FlaxBloomPreTrainedModel",
        ]
    )
    _import_structure["models.clip"].extend(
        [
            "FlaxCLIPModel",
            "FlaxCLIPPreTrainedModel",
            "FlaxCLIPTextModel",
            "FlaxCLIPTextPreTrainedModel",
            "FlaxCLIPTextModelWithProjection",
            "FlaxCLIPVisionModel",
            "FlaxCLIPVisionPreTrainedModel",
        ]
    )
    _import_structure["models.dinov2"].extend(
        [
            "FlaxDinov2Model",
            "FlaxDinov2ForImageClassification",
            "FlaxDinov2PreTrainedModel",
        ]
    )
    _import_structure["models.distilbert"].extend(
        [
            "FlaxDistilBertForMaskedLM",
            "FlaxDistilBertForMultipleChoice",
            "FlaxDistilBertForQuestionAnswering",
            "FlaxDistilBertForSequenceClassification",
            "FlaxDistilBertForTokenClassification",
            "FlaxDistilBertModel",
            "FlaxDistilBertPreTrainedModel",
        ]
    )
    _import_structure["models.electra"].extend(
        [
            "FlaxElectraForCausalLM",
            "FlaxElectraForMaskedLM",
            "FlaxElectraForMultipleChoice",
            "FlaxElectraForPreTraining",
            "FlaxElectraForQuestionAnswering",
            "FlaxElectraForSequenceClassification",
            "FlaxElectraForTokenClassification",
            "FlaxElectraModel",
            "FlaxElectraPreTrainedModel",
        ]
    )
    _import_structure["models.encoder_decoder"].append("FlaxEncoderDecoderModel")
    _import_structure["models.gpt2"].extend(["FlaxGPT2LMHeadModel", "FlaxGPT2Model", "FlaxGPT2PreTrainedModel"])
    _import_structure["models.gpt_neo"].extend(
        ["FlaxGPTNeoForCausalLM", "FlaxGPTNeoModel", "FlaxGPTNeoPreTrainedModel"]
    )
    _import_structure["models.gptj"].extend(["FlaxGPTJForCausalLM", "FlaxGPTJModel", "FlaxGPTJPreTrainedModel"])
    _import_structure["models.llama"].extend(["FlaxLlamaForCausalLM", "FlaxLlamaModel", "FlaxLlamaPreTrainedModel"])
    _import_structure["models.gemma"].extend(["FlaxGemmaForCausalLM", "FlaxGemmaModel", "FlaxGemmaPreTrainedModel"])
    _import_structure["models.longt5"].extend(
        [
            "FlaxLongT5ForConditionalGeneration",
            "FlaxLongT5Model",
            "FlaxLongT5PreTrainedModel",
        ]
    )
    _import_structure["models.marian"].extend(
        [
            "FlaxMarianModel",
            "FlaxMarianMTModel",
            "FlaxMarianPreTrainedModel",
        ]
    )
    _import_structure["models.mbart"].extend(
        [
            "FlaxMBartForConditionalGeneration",
            "FlaxMBartForQuestionAnswering",
            "FlaxMBartForSequenceClassification",
            "FlaxMBartModel",
            "FlaxMBartPreTrainedModel",
        ]
    )
    _import_structure["models.mistral"].extend(
        [
            "FlaxMistralForCausalLM",
            "FlaxMistralModel",
            "FlaxMistralPreTrainedModel",
        ]
    )
    _import_structure["models.mt5"].extend(["FlaxMT5EncoderModel", "FlaxMT5ForConditionalGeneration", "FlaxMT5Model"])
    _import_structure["models.opt"].extend(
        [
            "FlaxOPTForCausalLM",
            "FlaxOPTModel",
            "FlaxOPTPreTrainedModel",
        ]
    )
    _import_structure["models.pegasus"].extend(
        [
            "FlaxPegasusForConditionalGeneration",
            "FlaxPegasusModel",
            "FlaxPegasusPreTrainedModel",
        ]
    )
    _import_structure["models.regnet"].extend(
        [
            "FlaxRegNetForImageClassification",
            "FlaxRegNetModel",
            "FlaxRegNetPreTrainedModel",
        ]
    )
    _import_structure["models.resnet"].extend(
        [
            "FlaxResNetForImageClassification",
            "FlaxResNetModel",
            "FlaxResNetPreTrainedModel",
        ]
    )
    _import_structure["models.roberta"].extend(
        [
            "FlaxRobertaForCausalLM",
            "FlaxRobertaForMaskedLM",
            "FlaxRobertaForMultipleChoice",
            "FlaxRobertaForQuestionAnswering",
            "FlaxRobertaForSequenceClassification",
            "FlaxRobertaForTokenClassification",
            "FlaxRobertaModel",
            "FlaxRobertaPreTrainedModel",
        ]
    )
    _import_structure["models.roberta_prelayernorm"].extend(
        [
            "FlaxRobertaPreLayerNormForCausalLM",
            "FlaxRobertaPreLayerNormForMaskedLM",
            "FlaxRobertaPreLayerNormForMultipleChoice",
            "FlaxRobertaPreLayerNormForQuestionAnswering",
            "FlaxRobertaPreLayerNormForSequenceClassification",
            "FlaxRobertaPreLayerNormForTokenClassification",
            "FlaxRobertaPreLayerNormModel",
            "FlaxRobertaPreLayerNormPreTrainedModel",
        ]
    )
    _import_structure["models.roformer"].extend(
        [
            "FlaxRoFormerForMaskedLM",
            "FlaxRoFormerForMultipleChoice",
            "FlaxRoFormerForQuestionAnswering",
            "FlaxRoFormerForSequenceClassification",
            "FlaxRoFormerForTokenClassification",
            "FlaxRoFormerModel",
            "FlaxRoFormerPreTrainedModel",
        ]
    )
    _import_structure["models.speech_encoder_decoder"].append("FlaxSpeechEncoderDecoderModel")
    _import_structure["models.t5"].extend(
        [
            "FlaxT5EncoderModel",
            "FlaxT5ForConditionalGeneration",
            "FlaxT5Model",
            "FlaxT5PreTrainedModel",
        ]
    )
    _import_structure["models.vision_encoder_decoder"].append("FlaxVisionEncoderDecoderModel")
    _import_structure["models.vision_text_dual_encoder"].extend(["FlaxVisionTextDualEncoderModel"])
    _import_structure["models.vit"].extend(["FlaxViTForImageClassification", "FlaxViTModel", "FlaxViTPreTrainedModel"])
    _import_structure["models.wav2vec2"].extend(
        [
            "FlaxWav2Vec2ForCTC",
            "FlaxWav2Vec2ForPreTraining",
            "FlaxWav2Vec2Model",
            "FlaxWav2Vec2PreTrainedModel",
        ]
    )
    _import_structure["models.whisper"].extend(
        [
            "FlaxWhisperForConditionalGeneration",
            "FlaxWhisperModel",
            "FlaxWhisperPreTrainedModel",
            "FlaxWhisperForAudioClassification",
        ]
    )
    _import_structure["models.xglm"].extend(
        [
            "FlaxXGLMForCausalLM",
            "FlaxXGLMModel",
            "FlaxXGLMPreTrainedModel",
        ]
    )
    _import_structure["models.xlm_roberta"].extend(
        [
            "FlaxXLMRobertaForMaskedLM",
            "FlaxXLMRobertaForMultipleChoice",
            "FlaxXLMRobertaForQuestionAnswering",
            "FlaxXLMRobertaForSequenceClassification",
            "FlaxXLMRobertaForTokenClassification",
            "FlaxXLMRobertaModel",
            "FlaxXLMRobertaForCausalLM",
            "FlaxXLMRobertaPreTrainedModel",
        ]
    )


# Direct imports for type-checking
if TYPE_CHECKING:
    # Configuration
    # Agents
    from .agents import (
        Agent,
        CodeAgent,
        HfApiEngine,
        ManagedAgent,
        PipelineTool,
        ReactAgent,
        ReactCodeAgent,
        ReactJsonAgent,
        Tool,
        Toolbox,
        ToolCollection,
        TransformersEngine,
        launch_gradio_demo,
        load_tool,
        stream_to_gradio,
        tool,
    )
    from .configuration_utils import PretrainedConfig

    # Data
    from .data import (
        DataProcessor,
        InputExample,
        InputFeatures,
        SingleSentenceClassificationProcessor,
        SquadExample,
        SquadFeatures,
        SquadV1Processor,
        SquadV2Processor,
        glue_compute_metrics,
        glue_convert_examples_to_features,
        glue_output_modes,
        glue_processors,
        glue_tasks_num_labels,
        squad_convert_examples_to_features,
        xnli_compute_metrics,
        xnli_output_modes,
        xnli_processors,
        xnli_tasks_num_labels,
    )
    from .data.data_collator import (
        DataCollator,
        DataCollatorForLanguageModeling,
        DataCollatorForMultipleChoice,
        DataCollatorForPermutationLanguageModeling,
        DataCollatorForSeq2Seq,
        DataCollatorForSOP,
        DataCollatorForTokenClassification,
        DataCollatorForWholeWordMask,
        DataCollatorWithFlattening,
        DataCollatorWithPadding,
        DefaultDataCollator,
        default_data_collator,
    )
    from .feature_extraction_sequence_utils import SequenceFeatureExtractor

    # Feature Extractor
    from .feature_extraction_utils import BatchFeature, FeatureExtractionMixin

    # Generation
    from .generation import (
        AsyncTextIteratorStreamer,
        CompileConfig,
        GenerationConfig,
        TextIteratorStreamer,
        TextStreamer,
        WatermarkingConfig,
    )
    from .hf_argparser import HfArgumentParser

    # Integrations
    from .integrations import (
        is_clearml_available,
        is_comet_available,
        is_dvclive_available,
        is_neptune_available,
        is_optuna_available,
        is_ray_available,
        is_ray_tune_available,
        is_sigopt_available,
        is_swanlab_available,
        is_tensorboard_available,
        is_wandb_available,
    )

    # Model Cards
    from .modelcard import ModelCard

    # TF 2.0 <=> PyTorch conversion utilities
    from .modeling_tf_pytorch_utils import (
        convert_tf_weight_name_to_pt_weight_name,
        load_pytorch_checkpoint_in_tf2_model,
        load_pytorch_model_in_tf2_model,
        load_pytorch_weights_in_tf2_model,
        load_tf2_checkpoint_in_pytorch_model,
        load_tf2_model_in_pytorch_model,
        load_tf2_weights_in_pytorch_model,
    )
    from .models.albert import AlbertConfig
    from .models.align import (
        AlignConfig,
        AlignProcessor,
        AlignTextConfig,
        AlignVisionConfig,
    )
    from .models.altclip import (
        AltCLIPConfig,
        AltCLIPProcessor,
        AltCLIPTextConfig,
        AltCLIPVisionConfig,
    )
    from .models.aria import (
        AriaConfig,
        AriaProcessor,
        AriaTextConfig,
    )
    from .models.audio_spectrogram_transformer import (
        ASTConfig,
        ASTFeatureExtractor,
    )
    from .models.auto import (
        CONFIG_MAPPING,
        FEATURE_EXTRACTOR_MAPPING,
        IMAGE_PROCESSOR_MAPPING,
        MODEL_NAMES_MAPPING,
        PROCESSOR_MAPPING,
        TOKENIZER_MAPPING,
        AutoConfig,
        AutoFeatureExtractor,
        AutoImageProcessor,
        AutoProcessor,
        AutoTokenizer,
    )
    from .models.autoformer import (
        AutoformerConfig,
    )
    from .models.aya_vision import (
        AyaVisionConfig,
        AyaVisionProcessor,
    )
    from .models.bamba import BambaConfig
    from .models.bark import (
        BarkCoarseConfig,
        BarkConfig,
        BarkFineConfig,
        BarkProcessor,
        BarkSemanticConfig,
    )
    from .models.bart import BartConfig, BartTokenizer
    from .models.beit import BeitConfig
    from .models.bert import (
        BasicTokenizer,
        BertConfig,
        BertTokenizer,
        WordpieceTokenizer,
    )
    from .models.bert_generation import BertGenerationConfig
    from .models.bert_japanese import (
        BertJapaneseTokenizer,
        CharacterTokenizer,
        MecabTokenizer,
    )
    from .models.bertweet import BertweetTokenizer
    from .models.big_bird import BigBirdConfig
    from .models.bigbird_pegasus import (
        BigBirdPegasusConfig,
    )
    from .models.biogpt import (
        BioGptConfig,
        BioGptTokenizer,
    )
    from .models.bit import BitConfig
    from .models.blenderbot import (
        BlenderbotConfig,
        BlenderbotTokenizer,
    )
    from .models.blenderbot_small import (
        BlenderbotSmallConfig,
        BlenderbotSmallTokenizer,
    )
    from .models.blip import (
        BlipConfig,
        BlipProcessor,
        BlipTextConfig,
        BlipVisionConfig,
    )
    from .models.blip_2 import (
        Blip2Config,
        Blip2Processor,
        Blip2QFormerConfig,
        Blip2VisionConfig,
    )
    from .models.bloom import BloomConfig
    from .models.bridgetower import (
        BridgeTowerConfig,
        BridgeTowerProcessor,
        BridgeTowerTextConfig,
        BridgeTowerVisionConfig,
    )
    from .models.bros import (
        BrosConfig,
        BrosProcessor,
    )
    from .models.byt5 import ByT5Tokenizer
    from .models.camembert import (
        CamembertConfig,
    )
    from .models.canine import (
        CanineConfig,
        CanineTokenizer,
    )
    from .models.chameleon import (
        ChameleonConfig,
        ChameleonProcessor,
        ChameleonVQVAEConfig,
    )
    from .models.chinese_clip import (
        ChineseCLIPConfig,
        ChineseCLIPProcessor,
        ChineseCLIPTextConfig,
        ChineseCLIPVisionConfig,
    )
    from .models.clap import (
        ClapAudioConfig,
        ClapConfig,
        ClapProcessor,
        ClapTextConfig,
    )
    from .models.clip import (
        CLIPConfig,
        CLIPProcessor,
        CLIPTextConfig,
        CLIPTokenizer,
        CLIPVisionConfig,
    )
    from .models.clipseg import (
        CLIPSegConfig,
        CLIPSegProcessor,
        CLIPSegTextConfig,
        CLIPSegVisionConfig,
    )
    from .models.clvp import (
        ClvpConfig,
        ClvpDecoderConfig,
        ClvpEncoderConfig,
        ClvpFeatureExtractor,
        ClvpProcessor,
        ClvpTokenizer,
    )
    from .models.codegen import (
        CodeGenConfig,
        CodeGenTokenizer,
    )
    from .models.cohere import CohereConfig
    from .models.cohere2 import Cohere2Config
    from .models.colpali import (
        ColPaliConfig,
        ColPaliProcessor,
    )
    from .models.conditional_detr import (
        ConditionalDetrConfig,
    )
    from .models.convbert import (
        ConvBertConfig,
        ConvBertTokenizer,
    )
    from .models.convnext import ConvNextConfig
    from .models.convnextv2 import (
        ConvNextV2Config,
    )
    from .models.cpmant import (
        CpmAntConfig,
        CpmAntTokenizer,
    )
    from .models.ctrl import (
        CTRLConfig,
        CTRLTokenizer,
    )
    from .models.cvt import CvtConfig
    from .models.dab_detr import (
        DabDetrConfig,
    )
    from .models.dac import (
        DacConfig,
        DacFeatureExtractor,
    )
    from .models.data2vec import (
        Data2VecAudioConfig,
        Data2VecTextConfig,
        Data2VecVisionConfig,
    )
    from .models.dbrx import DbrxConfig
    from .models.deberta import (
        DebertaConfig,
        DebertaTokenizer,
    )
    from .models.deberta_v2 import (
        DebertaV2Config,
    )
    from .models.decision_transformer import (
        DecisionTransformerConfig,
    )
    from .models.deformable_detr import (
        DeformableDetrConfig,
    )
    from .models.deit import DeiTConfig
    from .models.deprecated.deta import DetaConfig
    from .models.deprecated.efficientformer import (
        EfficientFormerConfig,
    )
    from .models.deprecated.ernie_m import ErnieMConfig
    from .models.deprecated.gptsan_japanese import (
        GPTSanJapaneseConfig,
        GPTSanJapaneseTokenizer,
    )
    from .models.deprecated.graphormer import GraphormerConfig
    from .models.deprecated.jukebox import (
        JukeboxConfig,
        JukeboxPriorConfig,
        JukeboxTokenizer,
        JukeboxVQVAEConfig,
    )
    from .models.deprecated.mctct import (
        MCTCTConfig,
        MCTCTFeatureExtractor,
        MCTCTProcessor,
    )
    from .models.deprecated.mega import MegaConfig
    from .models.deprecated.mmbt import MMBTConfig
    from .models.deprecated.nat import NatConfig
    from .models.deprecated.nezha import NezhaConfig
    from .models.deprecated.open_llama import (
        OpenLlamaConfig,
    )
    from .models.deprecated.qdqbert import QDQBertConfig
    from .models.deprecated.realm import (
        RealmConfig,
        RealmTokenizer,
    )
    from .models.deprecated.retribert import (
        RetriBertConfig,
        RetriBertTokenizer,
    )
    from .models.deprecated.speech_to_text_2 import (
        Speech2Text2Config,
        Speech2Text2Processor,
        Speech2Text2Tokenizer,
    )
    from .models.deprecated.tapex import TapexTokenizer
    from .models.deprecated.trajectory_transformer import (
        TrajectoryTransformerConfig,
    )
    from .models.deprecated.transfo_xl import (
        TransfoXLConfig,
        TransfoXLCorpus,
        TransfoXLTokenizer,
    )
    from .models.deprecated.tvlt import (
        TvltConfig,
        TvltFeatureExtractor,
        TvltProcessor,
    )
    from .models.deprecated.van import VanConfig
    from .models.deprecated.vit_hybrid import (
        ViTHybridConfig,
    )
    from .models.deprecated.xlm_prophetnet import (
        XLMProphetNetConfig,
    )
    from .models.depth_anything import DepthAnythingConfig
    from .models.depth_pro import DepthProConfig
    from .models.detr import DetrConfig
    from .models.diffllama import DiffLlamaConfig
    from .models.dinat import DinatConfig
    from .models.dinov2 import Dinov2Config
    from .models.dinov2_with_registers import Dinov2WithRegistersConfig
    from .models.distilbert import (
        DistilBertConfig,
        DistilBertTokenizer,
    )
    from .models.donut import (
        DonutProcessor,
        DonutSwinConfig,
    )
    from .models.dpr import (
        DPRConfig,
        DPRContextEncoderTokenizer,
        DPRQuestionEncoderTokenizer,
        DPRReaderOutput,
        DPRReaderTokenizer,
    )
    from .models.dpt import DPTConfig
    from .models.efficientnet import (
        EfficientNetConfig,
    )
    from .models.electra import (
        ElectraConfig,
        ElectraTokenizer,
    )
    from .models.emu3 import (
        Emu3Config,
        Emu3Processor,
        Emu3TextConfig,
        Emu3VQVAEConfig,
    )
    from .models.encodec import (
        EncodecConfig,
        EncodecFeatureExtractor,
    )
    from .models.encoder_decoder import EncoderDecoderConfig
    from .models.ernie import ErnieConfig
    from .models.esm import EsmConfig, EsmTokenizer
    from .models.falcon import FalconConfig
    from .models.falcon_mamba import FalconMambaConfig
    from .models.fastspeech2_conformer import (
        FastSpeech2ConformerConfig,
        FastSpeech2ConformerHifiGanConfig,
        FastSpeech2ConformerTokenizer,
        FastSpeech2ConformerWithHifiGanConfig,
    )
    from .models.flaubert import FlaubertConfig, FlaubertTokenizer
    from .models.flava import (
        FlavaConfig,
        FlavaImageCodebookConfig,
        FlavaImageConfig,
        FlavaMultimodalConfig,
        FlavaTextConfig,
    )
    from .models.fnet import FNetConfig
    from .models.focalnet import FocalNetConfig
    from .models.fsmt import (
        FSMTConfig,
        FSMTTokenizer,
    )
    from .models.funnel import (
        FunnelConfig,
        FunnelTokenizer,
    )
    from .models.fuyu import FuyuConfig
    from .models.gemma import GemmaConfig
    from .models.gemma2 import Gemma2Config
    from .models.gemma3 import Gemma3Config, Gemma3Processor, Gemma3TextConfig
    from .models.git import (
        GitConfig,
        GitProcessor,
        GitVisionConfig,
    )
    from .models.glm import GlmConfig
    from .models.glpn import GLPNConfig
    from .models.got_ocr2 import GotOcr2Config, GotOcr2Processor, GotOcr2VisionConfig
    from .models.gpt2 import (
        GPT2Config,
        GPT2Tokenizer,
    )
    from .models.gpt_bigcode import (
        GPTBigCodeConfig,
    )
    from .models.gpt_neo import GPTNeoConfig
    from .models.gpt_neox import GPTNeoXConfig
    from .models.gpt_neox_japanese import (
        GPTNeoXJapaneseConfig,
    )
    from .models.gptj import GPTJConfig
    from .models.granite import GraniteConfig
    from .models.granitemoe import GraniteMoeConfig
    from .models.granitemoeshared import GraniteMoeSharedConfig
    from .models.grounding_dino import (
        GroundingDinoConfig,
        GroundingDinoProcessor,
    )
    from .models.groupvit import (
        GroupViTConfig,
        GroupViTTextConfig,
        GroupViTVisionConfig,
    )
    from .models.helium import HeliumConfig
    from .models.herbert import HerbertTokenizer
    from .models.hiera import HieraConfig
    from .models.hubert import HubertConfig
    from .models.ibert import IBertConfig
    from .models.idefics import (
        IdeficsConfig,
    )
    from .models.idefics2 import Idefics2Config
    from .models.idefics3 import Idefics3Config
    from .models.ijepa import IJepaConfig
    from .models.imagegpt import ImageGPTConfig
    from .models.informer import InformerConfig
    from .models.instructblip import (
        InstructBlipConfig,
        InstructBlipProcessor,
        InstructBlipQFormerConfig,
        InstructBlipVisionConfig,
    )
    from .models.instructblipvideo import (
        InstructBlipVideoConfig,
        InstructBlipVideoProcessor,
        InstructBlipVideoQFormerConfig,
        InstructBlipVideoVisionConfig,
    )
    from .models.internvl import InternVLConfig, InternVLProcessor, InternVLVisionConfig
    from .models.jamba import JambaConfig
    from .models.jetmoe import JetMoeConfig
    from .models.kosmos2 import (
        Kosmos2Config,
        Kosmos2Processor,
    )
    from .models.layoutlm import (
        LayoutLMConfig,
        LayoutLMTokenizer,
    )
    from .models.layoutlmv2 import (
        LayoutLMv2Config,
        LayoutLMv2FeatureExtractor,
        LayoutLMv2ImageProcessor,
        LayoutLMv2Processor,
        LayoutLMv2Tokenizer,
    )
    from .models.layoutlmv3 import (
        LayoutLMv3Config,
        LayoutLMv3FeatureExtractor,
        LayoutLMv3ImageProcessor,
        LayoutLMv3Processor,
        LayoutLMv3Tokenizer,
    )
    from .models.layoutxlm import LayoutXLMProcessor
    from .models.led import LEDConfig, LEDTokenizer
    from .models.levit import LevitConfig
    from .models.lilt import LiltConfig
    from .models.llama import LlamaConfig
    from .models.llava import (
        LlavaConfig,
        LlavaProcessor,
    )
    from .models.llava_next import (
        LlavaNextConfig,
        LlavaNextProcessor,
    )
    from .models.llava_next_video import (
        LlavaNextVideoConfig,
        LlavaNextVideoProcessor,
    )
    from .models.llava_onevision import (
        LlavaOnevisionConfig,
        LlavaOnevisionProcessor,
    )
    from .models.longformer import (
        LongformerConfig,
        LongformerTokenizer,
    )
    from .models.longt5 import LongT5Config
    from .models.luke import (
        LukeConfig,
        LukeTokenizer,
    )
    from .models.lxmert import (
        LxmertConfig,
        LxmertTokenizer,
    )
    from .models.m2m_100 import M2M100Config
    from .models.mamba import MambaConfig
    from .models.mamba2 import Mamba2Config
    from .models.marian import MarianConfig
    from .models.markuplm import (
        MarkupLMConfig,
        MarkupLMFeatureExtractor,
        MarkupLMProcessor,
        MarkupLMTokenizer,
    )
    from .models.mask2former import (
        Mask2FormerConfig,
    )
    from .models.maskformer import (
        MaskFormerConfig,
        MaskFormerSwinConfig,
    )
    from .models.mbart import MBartConfig
    from .models.megatron_bert import (
        MegatronBertConfig,
    )
    from .models.mgp_str import (
        MgpstrConfig,
        MgpstrProcessor,
        MgpstrTokenizer,
    )
    from .models.mimi import (
        MimiConfig,
    )
    from .models.mistral import MistralConfig
    from .models.mistral3 import Mistral3Config
    from .models.mixtral import MixtralConfig
    from .models.mllama import (
        MllamaConfig,
        MllamaProcessor,
    )
    from .models.mobilebert import (
        MobileBertConfig,
        MobileBertTokenizer,
    )
    from .models.mobilenet_v1 import (
        MobileNetV1Config,
    )
    from .models.mobilenet_v2 import (
        MobileNetV2Config,
    )
    from .models.mobilevit import (
        MobileViTConfig,
    )
    from .models.mobilevitv2 import (
        MobileViTV2Config,
    )
    from .models.modernbert import ModernBertConfig
    from .models.moonshine import MoonshineConfig
    from .models.moshi import (
        MoshiConfig,
        MoshiDepthConfig,
    )
    from .models.mpnet import (
        MPNetConfig,
        MPNetTokenizer,
    )
    from .models.mpt import MptConfig
    from .models.mra import MraConfig
    from .models.mt5 import MT5Config
    from .models.musicgen import (
        MusicgenConfig,
        MusicgenDecoderConfig,
    )
    from .models.musicgen_melody import (
        MusicgenMelodyConfig,
        MusicgenMelodyDecoderConfig,
    )
    from .models.mvp import MvpConfig, MvpTokenizer
    from .models.myt5 import MyT5Tokenizer
    from .models.nemotron import NemotronConfig
    from .models.nllb_moe import NllbMoeConfig
    from .models.nougat import NougatProcessor
    from .models.nystromformer import (
        NystromformerConfig,
    )
    from .models.olmo import OlmoConfig
    from .models.olmo2 import Olmo2Config
    from .models.olmoe import OlmoeConfig
    from .models.omdet_turbo import (
        OmDetTurboConfig,
        OmDetTurboProcessor,
    )
    from .models.oneformer import (
        OneFormerConfig,
        OneFormerProcessor,
    )
    from .models.openai import (
        OpenAIGPTConfig,
        OpenAIGPTTokenizer,
    )
    from .models.opt import OPTConfig
    from .models.owlv2 import (
        Owlv2Config,
        Owlv2Processor,
        Owlv2TextConfig,
        Owlv2VisionConfig,
    )
    from .models.owlvit import (
        OwlViTConfig,
        OwlViTProcessor,
        OwlViTTextConfig,
        OwlViTVisionConfig,
    )
    from .models.paligemma import (
        PaliGemmaConfig,
    )
    from .models.patchtsmixer import (
        PatchTSMixerConfig,
    )
    from .models.patchtst import PatchTSTConfig
    from .models.pegasus import (
        PegasusConfig,
        PegasusTokenizer,
    )
    from .models.pegasus_x import (
        PegasusXConfig,
    )
    from .models.perceiver import (
        PerceiverConfig,
        PerceiverTokenizer,
    )
    from .models.persimmon import (
        PersimmonConfig,
    )
    from .models.phi import PhiConfig
    from .models.phi3 import Phi3Config
    from .models.phi4_multimodal import (
        Phi4MultimodalAudioConfig,
        Phi4MultimodalConfig,
        Phi4MultimodalFeatureExtractor,
        Phi4MultimodalProcessor,
        Phi4MultimodalVisionConfig,
    )
    from .models.phimoe import PhimoeConfig
    from .models.phobert import PhobertTokenizer
    from .models.pix2struct import (
        Pix2StructConfig,
        Pix2StructProcessor,
        Pix2StructTextConfig,
        Pix2StructVisionConfig,
    )
    from .models.pixtral import (
        PixtralProcessor,
        PixtralVisionConfig,
    )
    from .models.plbart import PLBartConfig
    from .models.poolformer import (
        PoolFormerConfig,
    )
    from .models.pop2piano import (
        Pop2PianoConfig,
    )
    from .models.prompt_depth_anything import PromptDepthAnythingConfig
    from .models.prophetnet import (
        ProphetNetConfig,
        ProphetNetTokenizer,
    )
    from .models.pvt import PvtConfig
    from .models.pvt_v2 import PvtV2Config
    from .models.qwen2 import Qwen2Config, Qwen2Tokenizer
    from .models.qwen2_5_vl import (
        Qwen2_5_VLConfig,
        Qwen2_5_VLProcessor,
    )
    from .models.qwen2_audio import (
        Qwen2AudioConfig,
        Qwen2AudioEncoderConfig,
        Qwen2AudioProcessor,
    )
    from .models.qwen2_moe import Qwen2MoeConfig
    from .models.qwen2_vl import (
        Qwen2VLConfig,
        Qwen2VLProcessor,
    )
    from .models.rag import RagConfig, RagRetriever, RagTokenizer
    from .models.recurrent_gemma import RecurrentGemmaConfig
    from .models.reformer import ReformerConfig
    from .models.regnet import RegNetConfig
    from .models.rembert import RemBertConfig
    from .models.resnet import ResNetConfig
    from .models.roberta import (
        RobertaConfig,
        RobertaTokenizer,
    )
    from .models.roberta_prelayernorm import (
        RobertaPreLayerNormConfig,
    )
    from .models.roc_bert import (
        RoCBertConfig,
        RoCBertTokenizer,
    )
    from .models.roformer import (
        RoFormerConfig,
        RoFormerTokenizer,
    )
    from .models.rt_detr import (
        RTDetrConfig,
        RTDetrResNetConfig,
    )
    from .models.rt_detr_v2 import RTDetrV2Config
    from .models.rwkv import RwkvConfig
    from .models.sam import (
        SamConfig,
        SamMaskDecoderConfig,
        SamProcessor,
        SamPromptEncoderConfig,
        SamVisionConfig,
    )
    from .models.seamless_m4t import (
        SeamlessM4TConfig,
        SeamlessM4TFeatureExtractor,
        SeamlessM4TProcessor,
    )
    from .models.seamless_m4t_v2 import (
        SeamlessM4Tv2Config,
    )
    from .models.segformer import SegformerConfig
    from .models.seggpt import SegGptConfig
    from .models.sew import SEWConfig
    from .models.sew_d import SEWDConfig
    from .models.shieldgemma2 import (
        ShieldGemma2Config,
        ShieldGemma2Processor,
    )
    from .models.siglip import (
        SiglipConfig,
        SiglipProcessor,
        SiglipTextConfig,
        SiglipVisionConfig,
    )
    from .models.siglip2 import (
        Siglip2Config,
        Siglip2Processor,
        Siglip2TextConfig,
        Siglip2VisionConfig,
    )
    from .models.smolvlm import SmolVLMConfig
    from .models.speech_encoder_decoder import SpeechEncoderDecoderConfig
    from .models.speech_to_text import (
        Speech2TextConfig,
        Speech2TextFeatureExtractor,
        Speech2TextProcessor,
    )
    from .models.speecht5 import (
        SpeechT5Config,
        SpeechT5FeatureExtractor,
        SpeechT5HifiGanConfig,
        SpeechT5Processor,
    )
    from .models.splinter import (
        SplinterConfig,
        SplinterTokenizer,
    )
    from .models.squeezebert import (
        SqueezeBertConfig,
        SqueezeBertTokenizer,
    )
    from .models.stablelm import StableLmConfig
    from .models.starcoder2 import Starcoder2Config
    from .models.superglue import SuperGlueConfig
    from .models.superpoint import SuperPointConfig
    from .models.swiftformer import (
        SwiftFormerConfig,
    )
    from .models.swin import SwinConfig
    from .models.swin2sr import Swin2SRConfig
    from .models.swinv2 import Swinv2Config
    from .models.switch_transformers import (
        SwitchTransformersConfig,
    )
    from .models.t5 import T5Config
    from .models.table_transformer import (
        TableTransformerConfig,
    )
    from .models.tapas import (
        TapasConfig,
        TapasTokenizer,
    )
    from .models.textnet import TextNetConfig
    from .models.time_series_transformer import (
        TimeSeriesTransformerConfig,
    )
    from .models.timesformer import (
        TimesformerConfig,
    )
    from .models.timm_backbone import TimmBackboneConfig
    from .models.timm_wrapper import TimmWrapperConfig
    from .models.trocr import (
        TrOCRConfig,
        TrOCRProcessor,
    )
    from .models.tvp import (
        TvpConfig,
        TvpProcessor,
    )
    from .models.udop import UdopConfig, UdopProcessor
    from .models.umt5 import UMT5Config
    from .models.unispeech import (
        UniSpeechConfig,
    )
    from .models.unispeech_sat import (
        UniSpeechSatConfig,
    )
    from .models.univnet import (
        UnivNetConfig,
        UnivNetFeatureExtractor,
    )
    from .models.upernet import UperNetConfig
    from .models.video_llava import VideoLlavaConfig
    from .models.videomae import VideoMAEConfig
    from .models.vilt import (
        ViltConfig,
        ViltFeatureExtractor,
        ViltImageProcessor,
        ViltProcessor,
    )
    from .models.vipllava import (
        VipLlavaConfig,
    )
    from .models.vision_encoder_decoder import VisionEncoderDecoderConfig
    from .models.vision_text_dual_encoder import (
        VisionTextDualEncoderConfig,
        VisionTextDualEncoderProcessor,
    )
    from .models.visual_bert import (
        VisualBertConfig,
    )
    from .models.vit import ViTConfig
    from .models.vit_mae import ViTMAEConfig
    from .models.vit_msn import ViTMSNConfig
    from .models.vitdet import VitDetConfig
    from .models.vitmatte import VitMatteConfig
    from .models.vitpose import VitPoseConfig
    from .models.vitpose_backbone import VitPoseBackboneConfig
    from .models.vits import (
        VitsConfig,
        VitsTokenizer,
    )
    from .models.vivit import VivitConfig
    from .models.wav2vec2 import (
        Wav2Vec2Config,
        Wav2Vec2CTCTokenizer,
        Wav2Vec2FeatureExtractor,
        Wav2Vec2Processor,
        Wav2Vec2Tokenizer,
    )
    from .models.wav2vec2_bert import (
        Wav2Vec2BertConfig,
        Wav2Vec2BertProcessor,
    )
    from .models.wav2vec2_conformer import (
        Wav2Vec2ConformerConfig,
    )
    from .models.wav2vec2_phoneme import Wav2Vec2PhonemeCTCTokenizer
    from .models.wav2vec2_with_lm import Wav2Vec2ProcessorWithLM
    from .models.wavlm import WavLMConfig
    from .models.whisper import (
        WhisperConfig,
        WhisperFeatureExtractor,
        WhisperProcessor,
        WhisperTokenizer,
    )
    from .models.x_clip import (
        XCLIPConfig,
        XCLIPProcessor,
        XCLIPTextConfig,
        XCLIPVisionConfig,
    )
    from .models.xglm import XGLMConfig
    from .models.xlm import XLMConfig, XLMTokenizer
    from .models.xlm_roberta import (
        XLMRobertaConfig,
    )
    from .models.xlm_roberta_xl import (
        XLMRobertaXLConfig,
    )
    from .models.xlnet import XLNetConfig
    from .models.xmod import XmodConfig
    from .models.yolos import YolosConfig
    from .models.yoso import YosoConfig
    from .models.zamba import ZambaConfig
    from .models.zamba2 import Zamba2Config
    from .models.zoedepth import ZoeDepthConfig

    # Pipelines
    from .pipelines import (
        AudioClassificationPipeline,
        AutomaticSpeechRecognitionPipeline,
        CsvPipelineDataFormat,
        DepthEstimationPipeline,
        DocumentQuestionAnsweringPipeline,
        FeatureExtractionPipeline,
        FillMaskPipeline,
        ImageClassificationPipeline,
        ImageFeatureExtractionPipeline,
        ImageSegmentationPipeline,
        ImageTextToTextPipeline,
        ImageToImagePipeline,
        ImageToTextPipeline,
        JsonPipelineDataFormat,
        MaskGenerationPipeline,
        NerPipeline,
        ObjectDetectionPipeline,
        PipedPipelineDataFormat,
        Pipeline,
        PipelineDataFormat,
        QuestionAnsweringPipeline,
        SummarizationPipeline,
        TableQuestionAnsweringPipeline,
        Text2TextGenerationPipeline,
        TextClassificationPipeline,
        TextGenerationPipeline,
        TextToAudioPipeline,
        TokenClassificationPipeline,
        TranslationPipeline,
        VideoClassificationPipeline,
        VisualQuestionAnsweringPipeline,
        ZeroShotAudioClassificationPipeline,
        ZeroShotClassificationPipeline,
        ZeroShotImageClassificationPipeline,
        ZeroShotObjectDetectionPipeline,
        pipeline,
    )
    from .processing_utils import ProcessorMixin

    # Tokenization
    from .tokenization_utils import PreTrainedTokenizer
    from .tokenization_utils_base import (
        AddedToken,
        BatchEncoding,
        CharSpan,
        PreTrainedTokenizerBase,
        SpecialTokensMixin,
        TokenSpan,
    )

    # Trainer
    from .trainer_callback import (
        DefaultFlowCallback,
        EarlyStoppingCallback,
        PrinterCallback,
        ProgressCallback,
        TrainerCallback,
        TrainerControl,
        TrainerState,
    )
    from .trainer_utils import (
        EvalPrediction,
        IntervalStrategy,
        SchedulerType,
        enable_full_determinism,
        set_seed,
    )
    from .training_args import TrainingArguments
    from .training_args_seq2seq import Seq2SeqTrainingArguments
    from .training_args_tf import TFTrainingArguments

    # Files and general utilities
    from .utils import (
        CONFIG_NAME,
        MODEL_CARD_NAME,
        PYTORCH_PRETRAINED_BERT_CACHE,
        PYTORCH_TRANSFORMERS_CACHE,
        SPIECE_UNDERLINE,
        TF2_WEIGHTS_NAME,
        TF_WEIGHTS_NAME,
        TRANSFORMERS_CACHE,
        WEIGHTS_NAME,
        TensorType,
        add_end_docstrings,
        add_start_docstrings,
        is_apex_available,
        is_av_available,
        is_bitsandbytes_available,
        is_datasets_available,
        is_faiss_available,
        is_flax_available,
        is_keras_nlp_available,
        is_phonemizer_available,
        is_psutil_available,
        is_py3nvml_available,
        is_pyctcdecode_available,
        is_sacremoses_available,
        is_safetensors_available,
        is_scipy_available,
        is_sentencepiece_available,
        is_sklearn_available,
        is_speech_available,
        is_tensorflow_text_available,
        is_tf_available,
        is_timm_available,
        is_tokenizers_available,
        is_torch_available,
        is_torch_hpu_available,
        is_torch_mlu_available,
        is_torch_musa_available,
        is_torch_neuroncore_available,
        is_torch_npu_available,
        is_torch_tpu_available,
        is_torch_xla_available,
        is_torch_xpu_available,
        is_torchvision_available,
        is_vision_available,
        logging,
    )

=======
>>>>>>> 20ceaca2
    # bitsandbytes config
    from .utils.quantization_config import (
        AqlmConfig,
        AwqConfig,
        BitNetConfig,
        BitsAndBytesConfig,
        CompressedTensorsConfig,
        EetqConfig,
        FbgemmFp8Config,
        FineGrainedFP8Config,
        GPTQConfig,
        HiggsConfig,
        HqqConfig,
        QuantoConfig,
        QuarkConfig,
        SpQRConfig,
        TorchAoConfig,
        VptqConfig,
    )

    try:
<<<<<<< HEAD
        if not is_sentencepiece_available():
            raise OptionalDependencyNotAvailable()
    except OptionalDependencyNotAvailable:
        from .utils.dummy_sentencepiece_objects import *
    else:
        from .models.albert import AlbertTokenizer
        from .models.barthez import BarthezTokenizer
        from .models.bartpho import BartphoTokenizer
        from .models.bert_generation import BertGenerationTokenizer
        from .models.big_bird import BigBirdTokenizer
        from .models.camembert import CamembertTokenizer
        from .models.code_llama import CodeLlamaTokenizer
        from .models.cpm import CpmTokenizer
        from .models.deberta_v2 import DebertaV2Tokenizer
        from .models.deprecated.ernie_m import ErnieMTokenizer
        from .models.deprecated.xlm_prophetnet import XLMProphetNetTokenizer
        from .models.fnet import FNetTokenizer
        from .models.gemma import GemmaTokenizer
        from .models.gpt_sw3 import GPTSw3Tokenizer
        from .models.layoutxlm import LayoutXLMTokenizer
        from .models.llama import LlamaTokenizer
        from .models.m2m_100 import M2M100Tokenizer
        from .models.marian import MarianTokenizer
        from .models.mbart import MBartTokenizer
        from .models.mbart50 import MBart50Tokenizer
        from .models.mluke import MLukeTokenizer
        from .models.mt5 import MT5Tokenizer
        from .models.nllb import NllbTokenizer
        from .models.pegasus import PegasusTokenizer
        from .models.plbart import PLBartTokenizer
        from .models.reformer import ReformerTokenizer
        from .models.rembert import RemBertTokenizer
        from .models.seamless_m4t import SeamlessM4TTokenizer
        from .models.siglip import SiglipTokenizer
        from .models.speech_to_text import Speech2TextTokenizer
        from .models.speecht5 import SpeechT5Tokenizer
        from .models.t5 import T5Tokenizer
        from .models.udop import UdopTokenizer
        from .models.xglm import XGLMTokenizer
        from .models.xlm_roberta import XLMRobertaTokenizer
        from .models.xlnet import XLNetTokenizer

    try:
=======
>>>>>>> 20ceaca2
        if not is_tokenizers_available():
            raise OptionalDependencyNotAvailable()
    except OptionalDependencyNotAvailable:
        from .utils.dummy_tokenizers_objects import *
    else:
<<<<<<< HEAD
        # Fast tokenizers imports
        from .models.albert import AlbertTokenizerFast
        from .models.bart import BartTokenizerFast
        from .models.barthez import BarthezTokenizerFast
        from .models.bert import BertTokenizerFast
        from .models.big_bird import BigBirdTokenizerFast
        from .models.blenderbot import BlenderbotTokenizerFast
        from .models.blenderbot_small import BlenderbotSmallTokenizerFast
        from .models.bloom import BloomTokenizerFast
        from .models.camembert import CamembertTokenizerFast
        from .models.clip import CLIPTokenizerFast
        from .models.code_llama import CodeLlamaTokenizerFast
        from .models.codegen import CodeGenTokenizerFast
        from .models.cohere import CohereTokenizerFast
        from .models.convbert import ConvBertTokenizerFast
        from .models.cpm import CpmTokenizerFast
        from .models.deberta import DebertaTokenizerFast
        from .models.deberta_v2 import DebertaV2TokenizerFast
        from .models.deprecated.realm import RealmTokenizerFast
        from .models.deprecated.retribert import RetriBertTokenizerFast
        from .models.distilbert import DistilBertTokenizerFast
        from .models.dpr import (
            DPRContextEncoderTokenizerFast,
            DPRQuestionEncoderTokenizerFast,
            DPRReaderTokenizerFast,
        )
        from .models.electra import ElectraTokenizerFast
        from .models.fnet import FNetTokenizerFast
        from .models.funnel import FunnelTokenizerFast
        from .models.gemma import GemmaTokenizerFast
        from .models.gpt2 import GPT2TokenizerFast
        from .models.gpt_neox import GPTNeoXTokenizerFast
        from .models.gpt_neox_japanese import GPTNeoXJapaneseTokenizer
        from .models.herbert import HerbertTokenizerFast
        from .models.layoutlm import LayoutLMTokenizerFast
        from .models.layoutlmv2 import LayoutLMv2TokenizerFast
        from .models.layoutlmv3 import LayoutLMv3TokenizerFast
        from .models.layoutxlm import LayoutXLMTokenizerFast
        from .models.led import LEDTokenizerFast
        from .models.llama import LlamaTokenizerFast
        from .models.longformer import LongformerTokenizerFast
        from .models.lxmert import LxmertTokenizerFast
        from .models.markuplm import MarkupLMTokenizerFast
        from .models.mbart import MBartTokenizerFast
        from .models.mbart50 import MBart50TokenizerFast
        from .models.mobilebert import MobileBertTokenizerFast
        from .models.mpnet import MPNetTokenizerFast
        from .models.mt5 import MT5TokenizerFast
        from .models.mvp import MvpTokenizerFast
        from .models.nllb import NllbTokenizerFast
        from .models.nougat import NougatTokenizerFast
        from .models.openai import OpenAIGPTTokenizerFast
        from .models.pegasus import PegasusTokenizerFast
        from .models.qwen2 import Qwen2TokenizerFast
        from .models.reformer import ReformerTokenizerFast
        from .models.rembert import RemBertTokenizerFast
        from .models.roberta import RobertaTokenizerFast
        from .models.roformer import RoFormerTokenizerFast
        from .models.seamless_m4t import SeamlessM4TTokenizerFast
        from .models.splinter import SplinterTokenizerFast
        from .models.squeezebert import SqueezeBertTokenizerFast
        from .models.t5 import T5TokenizerFast
        from .models.udop import UdopTokenizerFast
        from .models.whisper import WhisperTokenizerFast
        from .models.xglm import XGLMTokenizerFast
        from .models.xlm_roberta import XLMRobertaTokenizerFast
        from .models.xlnet import XLNetTokenizerFast
=======
>>>>>>> 20ceaca2
        from .tokenization_utils_fast import PreTrainedTokenizerFast

    try:
        if not (is_sentencepiece_available() and is_tokenizers_available()):
            raise OptionalDependencyNotAvailable()
    except OptionalDependencyNotAvailable:
        from .utils.dummies_sentencepiece_and_tokenizers_objects import *
    else:
        from .convert_slow_tokenizer import (
            SLOW_TO_FAST_CONVERTERS,
            convert_slow_tokenizer,
<<<<<<< HEAD
        )

    try:
        if not is_tensorflow_text_available():
            raise OptionalDependencyNotAvailable()
    except OptionalDependencyNotAvailable:
        from .utils.dummy_tensorflow_text_objects import *
    else:
        from .models.bert import TFBertTokenizer

    try:
        if not is_keras_nlp_available():
            raise OptionalDependencyNotAvailable()
    except OptionalDependencyNotAvailable:
        from .utils.dummy_keras_nlp_objects import *
    else:
        from .models.gpt2 import TFGPT2Tokenizer

    try:
        if not is_vision_available():
            raise OptionalDependencyNotAvailable()
    except OptionalDependencyNotAvailable:
        from .utils.dummy_vision_objects import *
    else:
        from .image_processing_base import ImageProcessingMixin
        from .image_processing_utils import BaseImageProcessor
        from .image_utils import ImageFeatureExtractionMixin
        from .models.aria import AriaImageProcessor
        from .models.beit import BeitFeatureExtractor, BeitImageProcessor
        from .models.bit import BitImageProcessor
        from .models.blip import BlipImageProcessor
        from .models.bridgetower import BridgeTowerImageProcessor
        from .models.chameleon import ChameleonImageProcessor
        from .models.chinese_clip import (
            ChineseCLIPFeatureExtractor,
            ChineseCLIPImageProcessor,
        )
        from .models.clip import CLIPFeatureExtractor, CLIPImageProcessor
        from .models.conditional_detr import (
            ConditionalDetrFeatureExtractor,
            ConditionalDetrImageProcessor,
        )
        from .models.convnext import ConvNextFeatureExtractor, ConvNextImageProcessor
        from .models.deformable_detr import DeformableDetrFeatureExtractor, DeformableDetrImageProcessor
        from .models.deit import DeiTFeatureExtractor, DeiTImageProcessor
        from .models.deprecated.deta import DetaImageProcessor
        from .models.deprecated.efficientformer import EfficientFormerImageProcessor
        from .models.deprecated.tvlt import TvltImageProcessor
        from .models.deprecated.vit_hybrid import ViTHybridImageProcessor
        from .models.depth_pro import DepthProImageProcessor, DepthProImageProcessorFast
        from .models.detr import DetrFeatureExtractor, DetrImageProcessor
        from .models.donut import DonutFeatureExtractor, DonutImageProcessor
        from .models.dpt import DPTFeatureExtractor, DPTImageProcessor
        from .models.efficientnet import EfficientNetImageProcessor
        from .models.emu3 import Emu3ImageProcessor
        from .models.flava import (
            FlavaFeatureExtractor,
            FlavaImageProcessor,
            FlavaProcessor,
        )
        from .models.fuyu import FuyuImageProcessor, FuyuProcessor
        from .models.gemma3 import Gemma3ImageProcessor
        from .models.glpn import GLPNFeatureExtractor, GLPNImageProcessor
        from .models.got_ocr2 import GotOcr2ImageProcessor
        from .models.grounding_dino import GroundingDinoImageProcessor
        from .models.idefics import IdeficsImageProcessor
        from .models.idefics2 import Idefics2ImageProcessor
        from .models.idefics3 import Idefics3ImageProcessor
        from .models.imagegpt import ImageGPTFeatureExtractor, ImageGPTImageProcessor
        from .models.instructblipvideo import InstructBlipVideoImageProcessor
        from .models.layoutlmv2 import (
            LayoutLMv2FeatureExtractor,
            LayoutLMv2ImageProcessor,
        )
        from .models.layoutlmv3 import (
            LayoutLMv3FeatureExtractor,
            LayoutLMv3ImageProcessor,
        )
        from .models.levit import LevitFeatureExtractor, LevitImageProcessor
        from .models.llava import LlavaImageProcessor
        from .models.llava_next import LlavaNextImageProcessor
        from .models.llava_next_video import LlavaNextVideoImageProcessor
        from .models.llava_onevision import LlavaOnevisionImageProcessor, LlavaOnevisionVideoProcessor
        from .models.mask2former import Mask2FormerImageProcessor
        from .models.maskformer import (
            MaskFormerFeatureExtractor,
            MaskFormerImageProcessor,
        )
        from .models.mllama import MllamaImageProcessor
        from .models.mobilenet_v1 import (
            MobileNetV1FeatureExtractor,
            MobileNetV1ImageProcessor,
        )
        from .models.mobilenet_v2 import (
            MobileNetV2FeatureExtractor,
            MobileNetV2ImageProcessor,
        )
        from .models.mobilevit import MobileViTFeatureExtractor, MobileViTImageProcessor
        from .models.nougat import NougatImageProcessor
        from .models.oneformer import OneFormerImageProcessor
        from .models.owlv2 import Owlv2ImageProcessor
        from .models.owlvit import OwlViTFeatureExtractor, OwlViTImageProcessor
        from .models.perceiver import PerceiverFeatureExtractor, PerceiverImageProcessor
        from .models.pix2struct import Pix2StructImageProcessor
        from .models.pixtral import PixtralImageProcessor
        from .models.poolformer import (
            PoolFormerFeatureExtractor,
            PoolFormerImageProcessor,
        )
        from .models.prompt_depth_anything import PromptDepthAnythingImageProcessor
        from .models.pvt import PvtImageProcessor
        from .models.qwen2_vl import Qwen2VLImageProcessor
        from .models.rt_detr import RTDetrImageProcessor
        from .models.sam import SamImageProcessor
        from .models.segformer import SegformerFeatureExtractor, SegformerImageProcessor
        from .models.seggpt import SegGptImageProcessor
        from .models.siglip import SiglipImageProcessor
        from .models.siglip2 import Siglip2ImageProcessor
        from .models.smolvlm import SmolVLMImageProcessor
        from .models.superglue import SuperGlueImageProcessor
        from .models.superpoint import SuperPointImageProcessor
        from .models.swin2sr import Swin2SRImageProcessor
        from .models.textnet import TextNetImageProcessor
        from .models.tvp import TvpImageProcessor
        from .models.video_llava import VideoLlavaImageProcessor
        from .models.videomae import VideoMAEFeatureExtractor, VideoMAEImageProcessor
        from .models.vilt import ViltFeatureExtractor, ViltImageProcessor, ViltProcessor
        from .models.vit import ViTFeatureExtractor, ViTImageProcessor
        from .models.vitmatte import VitMatteImageProcessor
        from .models.vitpose import VitPoseImageProcessor
        from .models.vivit import VivitImageProcessor
        from .models.yolos import YolosFeatureExtractor, YolosImageProcessor
        from .models.zoedepth import ZoeDepthImageProcessor

    try:
        if not is_torchvision_available():
            raise OptionalDependencyNotAvailable()
    except OptionalDependencyNotAvailable:
        from .utils.dummy_torchvision_objects import *
    else:
        from .image_processing_utils_fast import BaseImageProcessorFast
        from .models.blip import BlipImageProcessorFast
        from .models.clip import CLIPImageProcessorFast
        from .models.convnext import ConvNextImageProcessorFast
        from .models.deformable_detr import DeformableDetrImageProcessorFast
        from .models.deit import DeiTImageProcessorFast
        from .models.depth_pro import DepthProImageProcessorFast
        from .models.detr import DetrImageProcessorFast
        from .models.gemma3 import Gemma3ImageProcessorFast
        from .models.got_ocr2 import GotOcr2ImageProcessorFast
        from .models.llava import LlavaImageProcessorFast
        from .models.llava_next import LlavaNextImageProcessorFast
        from .models.llava_onevision import LlavaOnevisionImageProcessorFast
        from .models.phi4_multimodal import Phi4MultimodalImageProcessorFast
        from .models.pixtral import PixtralImageProcessorFast
        from .models.qwen2_vl import Qwen2VLImageProcessorFast
        from .models.rt_detr import RTDetrImageProcessorFast
        from .models.siglip import SiglipImageProcessorFast
        from .models.siglip2 import Siglip2ImageProcessorFast
        from .models.vit import ViTImageProcessorFast

    try:
        if not (is_torchvision_available() and is_timm_available()):
            raise OptionalDependencyNotAvailable()
    except OptionalDependencyNotAvailable:
        from .utils.dummy_timm_and_torchvision_objects import *
    else:
        from .models.timm_wrapper import TimmWrapperImageProcessor

    # Modeling
    try:
        if not is_torch_available():
            raise OptionalDependencyNotAvailable()
    except OptionalDependencyNotAvailable:
        from .utils.dummy_pt_objects import *
    else:
        # Debugging
        from .cache_utils import (
            Cache,
            CacheConfig,
            DynamicCache,
            EncoderDecoderCache,
            HQQQuantizedCache,
            HybridCache,
            MambaCache,
            OffloadedCache,
            OffloadedStaticCache,
            QuantizedCache,
            QuantizedCacheConfig,
            QuantoQuantizedCache,
            SinkCache,
            SlidingWindowCache,
            StaticCache,
        )
        from .data.datasets import (
            GlueDataset,
            GlueDataTrainingArguments,
            LineByLineTextDataset,
            LineByLineWithRefDataset,
            LineByLineWithSOPTextDataset,
            SquadDataset,
            SquadDataTrainingArguments,
            TextDataset,
            TextDatasetForNextSentencePrediction,
        )
        from .generation import (
            AlternatingCodebooksLogitsProcessor,
            BayesianDetectorConfig,
            BayesianDetectorModel,
            BeamScorer,
            BeamSearchScorer,
            ClassifierFreeGuidanceLogitsProcessor,
            ConstrainedBeamSearchScorer,
            Constraint,
            ConstraintListState,
            DisjunctiveConstraint,
            EncoderNoRepeatNGramLogitsProcessor,
            EncoderRepetitionPenaltyLogitsProcessor,
            EosTokenCriteria,
            EpsilonLogitsWarper,
            EtaLogitsWarper,
            ExponentialDecayLengthPenalty,
            ForcedBOSTokenLogitsProcessor,
            ForcedEOSTokenLogitsProcessor,
            GenerationMixin,
            HammingDiversityLogitsProcessor,
            InfNanRemoveLogitsProcessor,
            LogitNormalization,
            LogitsProcessor,
            LogitsProcessorList,
            MaxLengthCriteria,
            MaxTimeCriteria,
            MinLengthLogitsProcessor,
            MinNewTokensLengthLogitsProcessor,
            MinPLogitsWarper,
            NoBadWordsLogitsProcessor,
            NoRepeatNGramLogitsProcessor,
            PhrasalConstraint,
            PrefixConstrainedLogitsProcessor,
            RepetitionPenaltyLogitsProcessor,
            SequenceBiasLogitsProcessor,
            StoppingCriteria,
            StoppingCriteriaList,
            StopStringCriteria,
            SuppressTokensAtBeginLogitsProcessor,
            SuppressTokensLogitsProcessor,
            SynthIDTextWatermarkDetector,
            SynthIDTextWatermarkingConfig,
            SynthIDTextWatermarkLogitsProcessor,
            TemperatureLogitsWarper,
            TopKLogitsWarper,
            TopPLogitsWarper,
            TypicalLogitsWarper,
            UnbatchedClassifierFreeGuidanceLogitsProcessor,
            WatermarkDetector,
            WatermarkLogitsProcessor,
            WhisperTimeStampLogitsProcessor,
        )
        from .integrations.executorch import (
            TorchExportableModuleWithStaticCache,
            convert_and_export_with_cache,
        )
        from .model_debugging_utils import (
            model_addition_debugger,
            model_addition_debugger_context,
        )
        from .modeling_rope_utils import ROPE_INIT_FUNCTIONS
        from .modeling_utils import PreTrainedModel
        from .models.albert import (
            AlbertForMaskedLM,
            AlbertForMultipleChoice,
            AlbertForPreTraining,
            AlbertForQuestionAnswering,
            AlbertForSequenceClassification,
            AlbertForTokenClassification,
            AlbertModel,
            AlbertPreTrainedModel,
            load_tf_weights_in_albert,
        )
        from .models.align import (
            AlignModel,
            AlignPreTrainedModel,
            AlignTextModel,
            AlignVisionModel,
        )
        from .models.altclip import (
            AltCLIPModel,
            AltCLIPPreTrainedModel,
            AltCLIPTextModel,
            AltCLIPVisionModel,
        )
        from .models.aria import (
            AriaForConditionalGeneration,
            AriaPreTrainedModel,
            AriaTextForCausalLM,
            AriaTextModel,
            AriaTextPreTrainedModel,
        )
        from .models.audio_spectrogram_transformer import (
            ASTForAudioClassification,
            ASTModel,
            ASTPreTrainedModel,
        )
        from .models.auto import (
            MODEL_FOR_AUDIO_CLASSIFICATION_MAPPING,
            MODEL_FOR_AUDIO_FRAME_CLASSIFICATION_MAPPING,
            MODEL_FOR_AUDIO_XVECTOR_MAPPING,
            MODEL_FOR_BACKBONE_MAPPING,
            MODEL_FOR_CAUSAL_IMAGE_MODELING_MAPPING,
            MODEL_FOR_CAUSAL_LM_MAPPING,
            MODEL_FOR_CTC_MAPPING,
            MODEL_FOR_DEPTH_ESTIMATION_MAPPING,
            MODEL_FOR_DOCUMENT_QUESTION_ANSWERING_MAPPING,
            MODEL_FOR_IMAGE_CLASSIFICATION_MAPPING,
            MODEL_FOR_IMAGE_MAPPING,
            MODEL_FOR_IMAGE_SEGMENTATION_MAPPING,
            MODEL_FOR_IMAGE_TEXT_TO_TEXT_MAPPING,
            MODEL_FOR_IMAGE_TO_IMAGE_MAPPING,
            MODEL_FOR_INSTANCE_SEGMENTATION_MAPPING,
            MODEL_FOR_KEYPOINT_DETECTION_MAPPING,
            MODEL_FOR_MASK_GENERATION_MAPPING,
            MODEL_FOR_MASKED_IMAGE_MODELING_MAPPING,
            MODEL_FOR_MASKED_LM_MAPPING,
            MODEL_FOR_MULTIPLE_CHOICE_MAPPING,
            MODEL_FOR_NEXT_SENTENCE_PREDICTION_MAPPING,
            MODEL_FOR_OBJECT_DETECTION_MAPPING,
            MODEL_FOR_PRETRAINING_MAPPING,
            MODEL_FOR_QUESTION_ANSWERING_MAPPING,
            MODEL_FOR_RETRIEVAL_MAPPING,
            MODEL_FOR_SEMANTIC_SEGMENTATION_MAPPING,
            MODEL_FOR_SEQ_TO_SEQ_CAUSAL_LM_MAPPING,
            MODEL_FOR_SEQUENCE_CLASSIFICATION_MAPPING,
            MODEL_FOR_SPEECH_SEQ_2_SEQ_MAPPING,
            MODEL_FOR_TABLE_QUESTION_ANSWERING_MAPPING,
            MODEL_FOR_TEXT_ENCODING_MAPPING,
            MODEL_FOR_TEXT_TO_SPECTROGRAM_MAPPING,
            MODEL_FOR_TEXT_TO_WAVEFORM_MAPPING,
            MODEL_FOR_TIME_SERIES_CLASSIFICATION_MAPPING,
            MODEL_FOR_TIME_SERIES_REGRESSION_MAPPING,
            MODEL_FOR_TOKEN_CLASSIFICATION_MAPPING,
            MODEL_FOR_UNIVERSAL_SEGMENTATION_MAPPING,
            MODEL_FOR_VIDEO_CLASSIFICATION_MAPPING,
            MODEL_FOR_VISION_2_SEQ_MAPPING,
            MODEL_FOR_VISUAL_QUESTION_ANSWERING_MAPPING,
            MODEL_FOR_ZERO_SHOT_IMAGE_CLASSIFICATION_MAPPING,
            MODEL_FOR_ZERO_SHOT_OBJECT_DETECTION_MAPPING,
            MODEL_MAPPING,
            MODEL_WITH_LM_HEAD_MAPPING,
            AutoBackbone,
            AutoModel,
            AutoModelForAudioClassification,
            AutoModelForAudioFrameClassification,
            AutoModelForAudioXVector,
            AutoModelForCausalLM,
            AutoModelForCTC,
            AutoModelForDepthEstimation,
            AutoModelForDocumentQuestionAnswering,
            AutoModelForImageClassification,
            AutoModelForImageSegmentation,
            AutoModelForImageTextToText,
            AutoModelForImageToImage,
            AutoModelForInstanceSegmentation,
            AutoModelForKeypointDetection,
            AutoModelForMaskedImageModeling,
            AutoModelForMaskedLM,
            AutoModelForMaskGeneration,
            AutoModelForMultipleChoice,
            AutoModelForNextSentencePrediction,
            AutoModelForObjectDetection,
            AutoModelForPreTraining,
            AutoModelForQuestionAnswering,
            AutoModelForSemanticSegmentation,
            AutoModelForSeq2SeqLM,
            AutoModelForSequenceClassification,
            AutoModelForSpeechSeq2Seq,
            AutoModelForTableQuestionAnswering,
            AutoModelForTextEncoding,
            AutoModelForTextToSpectrogram,
            AutoModelForTextToWaveform,
            AutoModelForTokenClassification,
            AutoModelForUniversalSegmentation,
            AutoModelForVideoClassification,
            AutoModelForVision2Seq,
            AutoModelForVisualQuestionAnswering,
            AutoModelForZeroShotImageClassification,
            AutoModelForZeroShotObjectDetection,
            AutoModelWithLMHead,
        )
        from .models.autoformer import (
            AutoformerForPrediction,
            AutoformerModel,
            AutoformerPreTrainedModel,
        )
        from .models.aya_vision import AyaVisionForConditionalGeneration, AyaVisionPreTrainedModel
        from .models.bamba import BambaForCausalLM, BambaModel, BambaPreTrainedModel
        from .models.bark import (
            BarkCausalModel,
            BarkCoarseModel,
            BarkFineModel,
            BarkModel,
            BarkPreTrainedModel,
            BarkSemanticModel,
        )
        from .models.bart import (
            BartForCausalLM,
            BartForConditionalGeneration,
            BartForQuestionAnswering,
            BartForSequenceClassification,
            BartModel,
            BartPreTrainedModel,
            BartPretrainedModel,
            PretrainedBartModel,
        )
        from .models.beit import (
            BeitBackbone,
            BeitForImageClassification,
            BeitForMaskedImageModeling,
            BeitForSemanticSegmentation,
            BeitModel,
            BeitPreTrainedModel,
        )
        from .models.bert import (
            BertForMaskedLM,
            BertForMultipleChoice,
            BertForNextSentencePrediction,
            BertForPreTraining,
            BertForQuestionAnswering,
            BertForSequenceClassification,
            BertForTokenClassification,
            BertLMHeadModel,
            BertModel,
            BertPreTrainedModel,
            load_tf_weights_in_bert,
        )
        from .models.bert_generation import (
            BertGenerationDecoder,
            BertGenerationEncoder,
            BertGenerationPreTrainedModel,
            load_tf_weights_in_bert_generation,
        )
        from .models.big_bird import (
            BigBirdForCausalLM,
            BigBirdForMaskedLM,
            BigBirdForMultipleChoice,
            BigBirdForPreTraining,
            BigBirdForQuestionAnswering,
            BigBirdForSequenceClassification,
            BigBirdForTokenClassification,
            BigBirdModel,
            BigBirdPreTrainedModel,
            load_tf_weights_in_big_bird,
        )
        from .models.bigbird_pegasus import (
            BigBirdPegasusForCausalLM,
            BigBirdPegasusForConditionalGeneration,
            BigBirdPegasusForQuestionAnswering,
            BigBirdPegasusForSequenceClassification,
            BigBirdPegasusModel,
            BigBirdPegasusPreTrainedModel,
        )
        from .models.biogpt import (
            BioGptForCausalLM,
            BioGptForSequenceClassification,
            BioGptForTokenClassification,
            BioGptModel,
            BioGptPreTrainedModel,
        )
        from .models.bit import (
            BitBackbone,
            BitForImageClassification,
            BitModel,
            BitPreTrainedModel,
        )
        from .models.blenderbot import (
            BlenderbotForCausalLM,
            BlenderbotForConditionalGeneration,
            BlenderbotModel,
            BlenderbotPreTrainedModel,
        )
        from .models.blenderbot_small import (
            BlenderbotSmallForCausalLM,
            BlenderbotSmallForConditionalGeneration,
            BlenderbotSmallModel,
            BlenderbotSmallPreTrainedModel,
        )
        from .models.blip import (
            BlipForConditionalGeneration,
            BlipForImageTextRetrieval,
            BlipForQuestionAnswering,
            BlipModel,
            BlipPreTrainedModel,
            BlipTextModel,
            BlipVisionModel,
        )
        from .models.blip_2 import (
            Blip2ForConditionalGeneration,
            Blip2ForImageTextRetrieval,
            Blip2Model,
            Blip2PreTrainedModel,
            Blip2QFormerModel,
            Blip2TextModelWithProjection,
            Blip2VisionModel,
            Blip2VisionModelWithProjection,
        )
        from .models.bloom import (
            BloomForCausalLM,
            BloomForQuestionAnswering,
            BloomForSequenceClassification,
            BloomForTokenClassification,
            BloomModel,
            BloomPreTrainedModel,
        )
        from .models.bridgetower import (
            BridgeTowerForContrastiveLearning,
            BridgeTowerForImageAndTextRetrieval,
            BridgeTowerForMaskedLM,
            BridgeTowerModel,
            BridgeTowerPreTrainedModel,
        )
        from .models.bros import (
            BrosForTokenClassification,
            BrosModel,
            BrosPreTrainedModel,
            BrosProcessor,
            BrosSpadeEEForTokenClassification,
            BrosSpadeELForTokenClassification,
        )
        from .models.camembert import (
            CamembertForCausalLM,
            CamembertForMaskedLM,
            CamembertForMultipleChoice,
            CamembertForQuestionAnswering,
            CamembertForSequenceClassification,
            CamembertForTokenClassification,
            CamembertModel,
            CamembertPreTrainedModel,
        )
        from .models.canine import (
            CanineForMultipleChoice,
            CanineForQuestionAnswering,
            CanineForSequenceClassification,
            CanineForTokenClassification,
            CanineModel,
            CaninePreTrainedModel,
            load_tf_weights_in_canine,
        )
        from .models.chameleon import (
            ChameleonForConditionalGeneration,
            ChameleonModel,
            ChameleonPreTrainedModel,
            ChameleonProcessor,
            ChameleonVQVAE,
        )
        from .models.chinese_clip import (
            ChineseCLIPModel,
            ChineseCLIPPreTrainedModel,
            ChineseCLIPTextModel,
            ChineseCLIPVisionModel,
        )
        from .models.clap import (
            ClapAudioModel,
            ClapAudioModelWithProjection,
            ClapFeatureExtractor,
            ClapModel,
            ClapPreTrainedModel,
            ClapTextModel,
            ClapTextModelWithProjection,
        )
        from .models.clip import (
            CLIPForImageClassification,
            CLIPModel,
            CLIPPreTrainedModel,
            CLIPTextModel,
            CLIPTextModelWithProjection,
            CLIPVisionModel,
            CLIPVisionModelWithProjection,
        )
        from .models.clipseg import (
            CLIPSegForImageSegmentation,
            CLIPSegModel,
            CLIPSegPreTrainedModel,
            CLIPSegTextModel,
            CLIPSegVisionModel,
        )
        from .models.clvp import (
            ClvpDecoder,
            ClvpEncoder,
            ClvpForCausalLM,
            ClvpModel,
            ClvpModelForConditionalGeneration,
            ClvpPreTrainedModel,
        )
        from .models.codegen import (
            CodeGenForCausalLM,
            CodeGenModel,
            CodeGenPreTrainedModel,
        )
        from .models.cohere import (
            CohereForCausalLM,
            CohereModel,
            CoherePreTrainedModel,
        )
        from .models.cohere2 import (
            Cohere2ForCausalLM,
            Cohere2Model,
            Cohere2PreTrainedModel,
        )
        from .models.colpali import (
            ColPaliForRetrieval,
            ColPaliPreTrainedModel,
        )
        from .models.conditional_detr import (
            ConditionalDetrForObjectDetection,
            ConditionalDetrForSegmentation,
            ConditionalDetrModel,
            ConditionalDetrPreTrainedModel,
        )
        from .models.convbert import (
            ConvBertForMaskedLM,
            ConvBertForMultipleChoice,
            ConvBertForQuestionAnswering,
            ConvBertForSequenceClassification,
            ConvBertForTokenClassification,
            ConvBertModel,
            ConvBertPreTrainedModel,
            load_tf_weights_in_convbert,
        )
        from .models.convnext import (
            ConvNextBackbone,
            ConvNextForImageClassification,
            ConvNextModel,
            ConvNextPreTrainedModel,
        )
        from .models.convnextv2 import (
            ConvNextV2Backbone,
            ConvNextV2ForImageClassification,
            ConvNextV2Model,
            ConvNextV2PreTrainedModel,
        )
        from .models.cpmant import (
            CpmAntForCausalLM,
            CpmAntModel,
            CpmAntPreTrainedModel,
        )
        from .models.ctrl import (
            CTRLForSequenceClassification,
            CTRLLMHeadModel,
            CTRLModel,
            CTRLPreTrainedModel,
        )
        from .models.cvt import (
            CvtForImageClassification,
            CvtModel,
            CvtPreTrainedModel,
        )
        from .models.dab_detr import (
            DabDetrForObjectDetection,
            DabDetrModel,
            DabDetrPreTrainedModel,
        )
        from .models.dac import (
            DacModel,
            DacPreTrainedModel,
        )
        from .models.data2vec import (
            Data2VecAudioForAudioFrameClassification,
            Data2VecAudioForCTC,
            Data2VecAudioForSequenceClassification,
            Data2VecAudioForXVector,
            Data2VecAudioModel,
            Data2VecAudioPreTrainedModel,
            Data2VecTextForCausalLM,
            Data2VecTextForMaskedLM,
            Data2VecTextForMultipleChoice,
            Data2VecTextForQuestionAnswering,
            Data2VecTextForSequenceClassification,
            Data2VecTextForTokenClassification,
            Data2VecTextModel,
            Data2VecTextPreTrainedModel,
            Data2VecVisionForImageClassification,
            Data2VecVisionForSemanticSegmentation,
            Data2VecVisionModel,
            Data2VecVisionPreTrainedModel,
        )

        # PyTorch model imports
        from .models.dbrx import (
            DbrxForCausalLM,
            DbrxModel,
            DbrxPreTrainedModel,
        )
        from .models.deberta import (
            DebertaForMaskedLM,
            DebertaForQuestionAnswering,
            DebertaForSequenceClassification,
            DebertaForTokenClassification,
            DebertaModel,
            DebertaPreTrainedModel,
        )
        from .models.deberta_v2 import (
            DebertaV2ForMaskedLM,
            DebertaV2ForMultipleChoice,
            DebertaV2ForQuestionAnswering,
            DebertaV2ForSequenceClassification,
            DebertaV2ForTokenClassification,
            DebertaV2Model,
            DebertaV2PreTrainedModel,
        )
        from .models.decision_transformer import (
            DecisionTransformerGPT2Model,
            DecisionTransformerGPT2PreTrainedModel,
            DecisionTransformerModel,
            DecisionTransformerPreTrainedModel,
        )
        from .models.deformable_detr import (
            DeformableDetrForObjectDetection,
            DeformableDetrModel,
            DeformableDetrPreTrainedModel,
        )
        from .models.deit import (
            DeiTForImageClassification,
            DeiTForImageClassificationWithTeacher,
            DeiTForMaskedImageModeling,
            DeiTModel,
            DeiTPreTrainedModel,
        )
        from .models.deprecated.deta import (
            DetaForObjectDetection,
            DetaModel,
            DetaPreTrainedModel,
        )
        from .models.deprecated.efficientformer import (
            EfficientFormerForImageClassification,
            EfficientFormerForImageClassificationWithTeacher,
            EfficientFormerModel,
            EfficientFormerPreTrainedModel,
        )
        from .models.deprecated.ernie_m import (
            ErnieMForInformationExtraction,
            ErnieMForMultipleChoice,
            ErnieMForQuestionAnswering,
            ErnieMForSequenceClassification,
            ErnieMForTokenClassification,
            ErnieMModel,
            ErnieMPreTrainedModel,
        )
        from .models.deprecated.gptsan_japanese import (
            GPTSanJapaneseForConditionalGeneration,
            GPTSanJapaneseModel,
            GPTSanJapanesePreTrainedModel,
        )
        from .models.deprecated.graphormer import (
            GraphormerForGraphClassification,
            GraphormerModel,
            GraphormerPreTrainedModel,
        )
        from .models.deprecated.jukebox import (
            JukeboxModel,
            JukeboxPreTrainedModel,
            JukeboxPrior,
            JukeboxVQVAE,
        )
        from .models.deprecated.mctct import (
            MCTCTForCTC,
            MCTCTModel,
            MCTCTPreTrainedModel,
        )
        from .models.deprecated.mega import (
            MegaForCausalLM,
            MegaForMaskedLM,
            MegaForMultipleChoice,
            MegaForQuestionAnswering,
            MegaForSequenceClassification,
            MegaForTokenClassification,
            MegaModel,
            MegaPreTrainedModel,
        )
        from .models.deprecated.mmbt import (
            MMBTForClassification,
            MMBTModel,
            ModalEmbeddings,
        )
        from .models.deprecated.nat import (
            NatBackbone,
            NatForImageClassification,
            NatModel,
            NatPreTrainedModel,
        )
        from .models.deprecated.nezha import (
            NezhaForMaskedLM,
            NezhaForMultipleChoice,
            NezhaForNextSentencePrediction,
            NezhaForPreTraining,
            NezhaForQuestionAnswering,
            NezhaForSequenceClassification,
            NezhaForTokenClassification,
            NezhaModel,
            NezhaPreTrainedModel,
        )
        from .models.deprecated.open_llama import (
            OpenLlamaForCausalLM,
            OpenLlamaForSequenceClassification,
            OpenLlamaModel,
            OpenLlamaPreTrainedModel,
        )
        from .models.deprecated.qdqbert import (
            QDQBertForMaskedLM,
            QDQBertForMultipleChoice,
            QDQBertForNextSentencePrediction,
            QDQBertForQuestionAnswering,
            QDQBertForSequenceClassification,
            QDQBertForTokenClassification,
            QDQBertLMHeadModel,
            QDQBertModel,
            QDQBertPreTrainedModel,
            load_tf_weights_in_qdqbert,
        )
        from .models.deprecated.realm import (
            RealmEmbedder,
            RealmForOpenQA,
            RealmKnowledgeAugEncoder,
            RealmPreTrainedModel,
            RealmReader,
            RealmRetriever,
            RealmScorer,
            load_tf_weights_in_realm,
        )
        from .models.deprecated.retribert import (
            RetriBertModel,
            RetriBertPreTrainedModel,
        )
        from .models.deprecated.speech_to_text_2 import (
            Speech2Text2ForCausalLM,
            Speech2Text2PreTrainedModel,
        )
        from .models.deprecated.trajectory_transformer import (
            TrajectoryTransformerModel,
            TrajectoryTransformerPreTrainedModel,
        )
        from .models.deprecated.transfo_xl import (
            AdaptiveEmbedding,
            TransfoXLForSequenceClassification,
            TransfoXLLMHeadModel,
            TransfoXLModel,
            TransfoXLPreTrainedModel,
            load_tf_weights_in_transfo_xl,
        )
        from .models.deprecated.tvlt import (
            TvltForAudioVisualClassification,
            TvltForPreTraining,
            TvltModel,
            TvltPreTrainedModel,
        )
        from .models.deprecated.van import (
            VanForImageClassification,
            VanModel,
            VanPreTrainedModel,
        )
        from .models.deprecated.vit_hybrid import (
            ViTHybridForImageClassification,
            ViTHybridModel,
            ViTHybridPreTrainedModel,
        )
        from .models.deprecated.xlm_prophetnet import (
            XLMProphetNetDecoder,
            XLMProphetNetEncoder,
            XLMProphetNetForCausalLM,
            XLMProphetNetForConditionalGeneration,
            XLMProphetNetModel,
            XLMProphetNetPreTrainedModel,
        )
        from .models.depth_anything import (
            DepthAnythingForDepthEstimation,
            DepthAnythingPreTrainedModel,
        )
        from .models.depth_pro import (
            DepthProForDepthEstimation,
            DepthProModel,
            DepthProPreTrainedModel,
        )
        from .models.detr import (
            DetrForObjectDetection,
            DetrForSegmentation,
            DetrModel,
            DetrPreTrainedModel,
        )
        from .models.diffllama import (
            DiffLlamaForCausalLM,
            DiffLlamaForQuestionAnswering,
            DiffLlamaForSequenceClassification,
            DiffLlamaForTokenClassification,
            DiffLlamaModel,
            DiffLlamaPreTrainedModel,
        )
        from .models.dinat import (
            DinatBackbone,
            DinatForImageClassification,
            DinatModel,
            DinatPreTrainedModel,
        )
        from .models.dinov2 import (
            Dinov2Backbone,
            Dinov2ForImageClassification,
            Dinov2Model,
            Dinov2PreTrainedModel,
        )
        from .models.dinov2_with_registers import (
            Dinov2WithRegistersBackbone,
            Dinov2WithRegistersForImageClassification,
            Dinov2WithRegistersModel,
            Dinov2WithRegistersPreTrainedModel,
        )
        from .models.distilbert import (
            DistilBertForMaskedLM,
            DistilBertForMultipleChoice,
            DistilBertForQuestionAnswering,
            DistilBertForSequenceClassification,
            DistilBertForTokenClassification,
            DistilBertModel,
            DistilBertPreTrainedModel,
        )
        from .models.donut import (
            DonutSwinModel,
            DonutSwinPreTrainedModel,
        )
        from .models.dpr import (
            DPRContextEncoder,
            DPRPretrainedContextEncoder,
            DPRPreTrainedModel,
            DPRPretrainedQuestionEncoder,
            DPRPretrainedReader,
            DPRQuestionEncoder,
            DPRReader,
        )
        from .models.dpt import (
            DPTForDepthEstimation,
            DPTForSemanticSegmentation,
            DPTModel,
            DPTPreTrainedModel,
        )
        from .models.efficientnet import (
            EfficientNetForImageClassification,
            EfficientNetModel,
            EfficientNetPreTrainedModel,
        )
        from .models.electra import (
            ElectraForCausalLM,
            ElectraForMaskedLM,
            ElectraForMultipleChoice,
            ElectraForPreTraining,
            ElectraForQuestionAnswering,
            ElectraForSequenceClassification,
            ElectraForTokenClassification,
            ElectraModel,
            ElectraPreTrainedModel,
            load_tf_weights_in_electra,
        )
        from .models.emu3 import (
            Emu3ForCausalLM,
            Emu3ForConditionalGeneration,
            Emu3PreTrainedModel,
            Emu3TextModel,
            Emu3VQVAE,
        )
        from .models.encodec import (
            EncodecModel,
            EncodecPreTrainedModel,
        )
        from .models.encoder_decoder import EncoderDecoderModel
        from .models.ernie import (
            ErnieForCausalLM,
            ErnieForMaskedLM,
            ErnieForMultipleChoice,
            ErnieForNextSentencePrediction,
            ErnieForPreTraining,
            ErnieForQuestionAnswering,
            ErnieForSequenceClassification,
            ErnieForTokenClassification,
            ErnieModel,
            ErniePreTrainedModel,
        )
        from .models.esm import (
            EsmFoldPreTrainedModel,
            EsmForMaskedLM,
            EsmForProteinFolding,
            EsmForSequenceClassification,
            EsmForTokenClassification,
            EsmModel,
            EsmPreTrainedModel,
        )
        from .models.falcon import (
            FalconForCausalLM,
            FalconForQuestionAnswering,
            FalconForSequenceClassification,
            FalconForTokenClassification,
            FalconModel,
            FalconPreTrainedModel,
        )
        from .models.falcon_mamba import (
            FalconMambaForCausalLM,
            FalconMambaModel,
            FalconMambaPreTrainedModel,
        )
        from .models.fastspeech2_conformer import (
            FastSpeech2ConformerHifiGan,
            FastSpeech2ConformerModel,
            FastSpeech2ConformerPreTrainedModel,
            FastSpeech2ConformerWithHifiGan,
        )
        from .models.flaubert import (
            FlaubertForMultipleChoice,
            FlaubertForQuestionAnswering,
            FlaubertForQuestionAnsweringSimple,
            FlaubertForSequenceClassification,
            FlaubertForTokenClassification,
            FlaubertModel,
            FlaubertPreTrainedModel,
            FlaubertWithLMHeadModel,
        )
        from .models.flava import (
            FlavaForPreTraining,
            FlavaImageCodebook,
            FlavaImageModel,
            FlavaModel,
            FlavaMultimodalModel,
            FlavaPreTrainedModel,
            FlavaTextModel,
        )
        from .models.fnet import (
            FNetForMaskedLM,
            FNetForMultipleChoice,
            FNetForNextSentencePrediction,
            FNetForPreTraining,
            FNetForQuestionAnswering,
            FNetForSequenceClassification,
            FNetForTokenClassification,
            FNetModel,
            FNetPreTrainedModel,
        )
        from .models.focalnet import (
            FocalNetBackbone,
            FocalNetForImageClassification,
            FocalNetForMaskedImageModeling,
            FocalNetModel,
            FocalNetPreTrainedModel,
        )
        from .models.fsmt import (
            FSMTForConditionalGeneration,
            FSMTModel,
            PretrainedFSMTModel,
        )
        from .models.funnel import (
            FunnelBaseModel,
            FunnelForMaskedLM,
            FunnelForMultipleChoice,
            FunnelForPreTraining,
            FunnelForQuestionAnswering,
            FunnelForSequenceClassification,
            FunnelForTokenClassification,
            FunnelModel,
            FunnelPreTrainedModel,
            load_tf_weights_in_funnel,
        )
        from .models.fuyu import (
            FuyuForCausalLM,
            FuyuPreTrainedModel,
        )
        from .models.gemma import (
            GemmaForCausalLM,
            GemmaForSequenceClassification,
            GemmaForTokenClassification,
            GemmaModel,
            GemmaPreTrainedModel,
        )
        from .models.gemma2 import (
            Gemma2ForCausalLM,
            Gemma2ForSequenceClassification,
            Gemma2ForTokenClassification,
            Gemma2Model,
            Gemma2PreTrainedModel,
        )
        from .models.gemma3 import (
            Gemma3ForCausalLM,
            Gemma3ForConditionalGeneration,
            Gemma3PreTrainedModel,
            Gemma3TextModel,
        )
        from .models.git import (
            GitForCausalLM,
            GitModel,
            GitPreTrainedModel,
            GitVisionModel,
        )
        from .models.glm import (
            GlmForCausalLM,
            GlmForSequenceClassification,
            GlmForTokenClassification,
            GlmModel,
            GlmPreTrainedModel,
        )
        from .models.glpn import (
            GLPNForDepthEstimation,
            GLPNModel,
            GLPNPreTrainedModel,
        )
        from .models.got_ocr2 import (
            GotOcr2ForConditionalGeneration,
            GotOcr2PreTrainedModel,
        )
        from .models.gpt2 import (
            GPT2DoubleHeadsModel,
            GPT2ForQuestionAnswering,
            GPT2ForSequenceClassification,
            GPT2ForTokenClassification,
            GPT2LMHeadModel,
            GPT2Model,
            GPT2PreTrainedModel,
            load_tf_weights_in_gpt2,
        )
        from .models.gpt_bigcode import (
            GPTBigCodeForCausalLM,
            GPTBigCodeForSequenceClassification,
            GPTBigCodeForTokenClassification,
            GPTBigCodeModel,
            GPTBigCodePreTrainedModel,
        )
        from .models.gpt_neo import (
            GPTNeoForCausalLM,
            GPTNeoForQuestionAnswering,
            GPTNeoForSequenceClassification,
            GPTNeoForTokenClassification,
            GPTNeoModel,
            GPTNeoPreTrainedModel,
            load_tf_weights_in_gpt_neo,
        )
        from .models.gpt_neox import (
            GPTNeoXForCausalLM,
            GPTNeoXForQuestionAnswering,
            GPTNeoXForSequenceClassification,
            GPTNeoXForTokenClassification,
            GPTNeoXModel,
            GPTNeoXPreTrainedModel,
        )
        from .models.gpt_neox_japanese import (
            GPTNeoXJapaneseForCausalLM,
            GPTNeoXJapaneseModel,
            GPTNeoXJapanesePreTrainedModel,
        )
        from .models.gptj import (
            GPTJForCausalLM,
            GPTJForQuestionAnswering,
            GPTJForSequenceClassification,
            GPTJModel,
            GPTJPreTrainedModel,
        )
        from .models.granite import (
            GraniteForCausalLM,
            GraniteModel,
            GranitePreTrainedModel,
        )
        from .models.granitemoe import (
            GraniteMoeForCausalLM,
            GraniteMoeModel,
            GraniteMoePreTrainedModel,
        )
        from .models.granitemoeshared import (
            GraniteMoeSharedForCausalLM,
            GraniteMoeSharedModel,
            GraniteMoeSharedPreTrainedModel,
        )
        from .models.grounding_dino import (
            GroundingDinoForObjectDetection,
            GroundingDinoModel,
            GroundingDinoPreTrainedModel,
        )
        from .models.groupvit import (
            GroupViTModel,
            GroupViTPreTrainedModel,
            GroupViTTextModel,
            GroupViTVisionModel,
        )
        from .models.helium import (
            HeliumForCausalLM,
            HeliumForSequenceClassification,
            HeliumForTokenClassification,
            HeliumModel,
            HeliumPreTrainedModel,
        )
        from .models.hiera import (
            HieraBackbone,
            HieraForImageClassification,
            HieraForPreTraining,
            HieraModel,
            HieraPreTrainedModel,
        )
        from .models.hubert import (
            HubertForCTC,
            HubertForSequenceClassification,
            HubertModel,
            HubertPreTrainedModel,
        )
        from .models.ibert import (
            IBertForMaskedLM,
            IBertForMultipleChoice,
            IBertForQuestionAnswering,
            IBertForSequenceClassification,
            IBertForTokenClassification,
            IBertModel,
            IBertPreTrainedModel,
        )
        from .models.idefics import (
            IdeficsForVisionText2Text,
            IdeficsModel,
            IdeficsPreTrainedModel,
            IdeficsProcessor,
        )
        from .models.idefics2 import (
            Idefics2ForConditionalGeneration,
            Idefics2Model,
            Idefics2PreTrainedModel,
            Idefics2Processor,
        )
        from .models.idefics3 import (
            Idefics3ForConditionalGeneration,
            Idefics3Model,
            Idefics3PreTrainedModel,
            Idefics3Processor,
            Idefics3VisionConfig,
            Idefics3VisionTransformer,
        )
        from .models.ijepa import (
            IJepaForImageClassification,
            IJepaModel,
            IJepaPreTrainedModel,
        )
        from .models.imagegpt import (
            ImageGPTForCausalImageModeling,
            ImageGPTForImageClassification,
            ImageGPTModel,
            ImageGPTPreTrainedModel,
            load_tf_weights_in_imagegpt,
        )
        from .models.informer import (
            InformerForPrediction,
            InformerModel,
            InformerPreTrainedModel,
        )
        from .models.instructblip import (
            InstructBlipForConditionalGeneration,
            InstructBlipPreTrainedModel,
            InstructBlipQFormerModel,
            InstructBlipVisionModel,
        )
        from .models.instructblipvideo import (
            InstructBlipVideoForConditionalGeneration,
            InstructBlipVideoPreTrainedModel,
            InstructBlipVideoQFormerModel,
            InstructBlipVideoVisionModel,
        )
        from .models.internvl import (
            InternVLForConditionalGeneration,
            InternVLPreTrainedModel,
            InternVLVisionModel,
            InternVLVisionPreTrainedModel,
        )
        from .models.jamba import (
            JambaForCausalLM,
            JambaForSequenceClassification,
            JambaModel,
            JambaPreTrainedModel,
        )
        from .models.jetmoe import (
            JetMoeForCausalLM,
            JetMoeForSequenceClassification,
            JetMoeModel,
            JetMoePreTrainedModel,
        )
        from .models.kosmos2 import (
            Kosmos2ForConditionalGeneration,
            Kosmos2Model,
            Kosmos2PreTrainedModel,
        )
        from .models.layoutlm import (
            LayoutLMForMaskedLM,
            LayoutLMForQuestionAnswering,
            LayoutLMForSequenceClassification,
            LayoutLMForTokenClassification,
            LayoutLMModel,
            LayoutLMPreTrainedModel,
        )
        from .models.layoutlmv2 import (
            LayoutLMv2ForQuestionAnswering,
            LayoutLMv2ForSequenceClassification,
            LayoutLMv2ForTokenClassification,
            LayoutLMv2Model,
            LayoutLMv2PreTrainedModel,
        )
        from .models.layoutlmv3 import (
            LayoutLMv3ForQuestionAnswering,
            LayoutLMv3ForSequenceClassification,
            LayoutLMv3ForTokenClassification,
            LayoutLMv3Model,
            LayoutLMv3PreTrainedModel,
        )
        from .models.led import (
            LEDForConditionalGeneration,
            LEDForQuestionAnswering,
            LEDForSequenceClassification,
            LEDModel,
            LEDPreTrainedModel,
        )
        from .models.levit import (
            LevitForImageClassification,
            LevitForImageClassificationWithTeacher,
            LevitModel,
            LevitPreTrainedModel,
        )
        from .models.lilt import (
            LiltForQuestionAnswering,
            LiltForSequenceClassification,
            LiltForTokenClassification,
            LiltModel,
            LiltPreTrainedModel,
        )
        from .models.llama import (
            LlamaForCausalLM,
            LlamaForQuestionAnswering,
            LlamaForSequenceClassification,
            LlamaForTokenClassification,
            LlamaModel,
            LlamaPreTrainedModel,
        )
        from .models.llava import (
            LlavaForConditionalGeneration,
            LlavaPreTrainedModel,
        )
        from .models.llava_next import (
            LlavaNextForConditionalGeneration,
            LlavaNextPreTrainedModel,
        )
        from .models.llava_next_video import (
            LlavaNextVideoForConditionalGeneration,
            LlavaNextVideoPreTrainedModel,
        )
        from .models.llava_onevision import (
            LlavaOnevisionForConditionalGeneration,
            LlavaOnevisionPreTrainedModel,
        )
        from .models.longformer import (
            LongformerForMaskedLM,
            LongformerForMultipleChoice,
            LongformerForQuestionAnswering,
            LongformerForSequenceClassification,
            LongformerForTokenClassification,
            LongformerModel,
            LongformerPreTrainedModel,
        )
        from .models.longt5 import (
            LongT5EncoderModel,
            LongT5ForConditionalGeneration,
            LongT5Model,
            LongT5PreTrainedModel,
        )
        from .models.luke import (
            LukeForEntityClassification,
            LukeForEntityPairClassification,
            LukeForEntitySpanClassification,
            LukeForMaskedLM,
            LukeForMultipleChoice,
            LukeForQuestionAnswering,
            LukeForSequenceClassification,
            LukeForTokenClassification,
            LukeModel,
            LukePreTrainedModel,
        )
        from .models.lxmert import (
            LxmertEncoder,
            LxmertForPreTraining,
            LxmertForQuestionAnswering,
            LxmertModel,
            LxmertPreTrainedModel,
            LxmertVisualFeatureEncoder,
        )
        from .models.m2m_100 import (
            M2M100ForConditionalGeneration,
            M2M100Model,
            M2M100PreTrainedModel,
        )
        from .models.mamba import (
            MambaForCausalLM,
            MambaModel,
            MambaPreTrainedModel,
        )
        from .models.mamba2 import (
            Mamba2ForCausalLM,
            Mamba2Model,
            Mamba2PreTrainedModel,
        )
        from .models.marian import MarianForCausalLM, MarianModel, MarianMTModel, MarianPreTrainedModel
        from .models.markuplm import (
            MarkupLMForQuestionAnswering,
            MarkupLMForSequenceClassification,
            MarkupLMForTokenClassification,
            MarkupLMModel,
            MarkupLMPreTrainedModel,
        )
        from .models.mask2former import (
            Mask2FormerForUniversalSegmentation,
            Mask2FormerModel,
            Mask2FormerPreTrainedModel,
        )
        from .models.maskformer import (
            MaskFormerForInstanceSegmentation,
            MaskFormerModel,
            MaskFormerPreTrainedModel,
            MaskFormerSwinBackbone,
        )
        from .models.mbart import (
            MBartForCausalLM,
            MBartForConditionalGeneration,
            MBartForQuestionAnswering,
            MBartForSequenceClassification,
            MBartModel,
            MBartPreTrainedModel,
        )
        from .models.megatron_bert import (
            MegatronBertForCausalLM,
            MegatronBertForMaskedLM,
            MegatronBertForMultipleChoice,
            MegatronBertForNextSentencePrediction,
            MegatronBertForPreTraining,
            MegatronBertForQuestionAnswering,
            MegatronBertForSequenceClassification,
            MegatronBertForTokenClassification,
            MegatronBertModel,
            MegatronBertPreTrainedModel,
        )
        from .models.mgp_str import (
            MgpstrForSceneTextRecognition,
            MgpstrModel,
            MgpstrPreTrainedModel,
        )
        from .models.mimi import (
            MimiModel,
            MimiPreTrainedModel,
        )
        from .models.mistral import (
            MistralForCausalLM,
            MistralForQuestionAnswering,
            MistralForSequenceClassification,
            MistralForTokenClassification,
            MistralModel,
            MistralPreTrainedModel,
        )
        from .models.mistral3 import (
            Mistral3ForConditionalGeneration,
            Mistral3PreTrainedModel,
        )
        from .models.mixtral import (
            MixtralForCausalLM,
            MixtralForQuestionAnswering,
            MixtralForSequenceClassification,
            MixtralForTokenClassification,
            MixtralModel,
            MixtralPreTrainedModel,
        )
        from .models.mllama import (
            MllamaForCausalLM,
            MllamaForConditionalGeneration,
            MllamaPreTrainedModel,
            MllamaProcessor,
            MllamaTextModel,
            MllamaVisionModel,
        )
        from .models.mobilebert import (
            MobileBertForMaskedLM,
            MobileBertForMultipleChoice,
            MobileBertForNextSentencePrediction,
            MobileBertForPreTraining,
            MobileBertForQuestionAnswering,
            MobileBertForSequenceClassification,
            MobileBertForTokenClassification,
            MobileBertModel,
            MobileBertPreTrainedModel,
            load_tf_weights_in_mobilebert,
        )
        from .models.mobilenet_v1 import (
            MobileNetV1ForImageClassification,
            MobileNetV1Model,
            MobileNetV1PreTrainedModel,
            load_tf_weights_in_mobilenet_v1,
        )
        from .models.mobilenet_v2 import (
            MobileNetV2ForImageClassification,
            MobileNetV2ForSemanticSegmentation,
            MobileNetV2Model,
            MobileNetV2PreTrainedModel,
            load_tf_weights_in_mobilenet_v2,
        )
        from .models.mobilevit import (
            MobileViTForImageClassification,
            MobileViTForSemanticSegmentation,
            MobileViTModel,
            MobileViTPreTrainedModel,
        )
        from .models.mobilevitv2 import (
            MobileViTV2ForImageClassification,
            MobileViTV2ForSemanticSegmentation,
            MobileViTV2Model,
            MobileViTV2PreTrainedModel,
        )
        from .models.modernbert import (
            ModernBertForMaskedLM,
            ModernBertForSequenceClassification,
            ModernBertForTokenClassification,
            ModernBertModel,
            ModernBertPreTrainedModel,
        )
        from .models.moonshine import (
            MoonshineForConditionalGeneration,
            MoonshineModel,
            MoonshinePreTrainedModel,
        )
        from .models.moshi import (
            MoshiForCausalLM,
            MoshiForConditionalGeneration,
            MoshiModel,
            MoshiPreTrainedModel,
        )
        from .models.mpnet import (
            MPNetForMaskedLM,
            MPNetForMultipleChoice,
            MPNetForQuestionAnswering,
            MPNetForSequenceClassification,
            MPNetForTokenClassification,
            MPNetModel,
            MPNetPreTrainedModel,
        )
        from .models.mpt import (
            MptForCausalLM,
            MptForQuestionAnswering,
            MptForSequenceClassification,
            MptForTokenClassification,
            MptModel,
            MptPreTrainedModel,
        )
        from .models.mra import (
            MraForMaskedLM,
            MraForMultipleChoice,
            MraForQuestionAnswering,
            MraForSequenceClassification,
            MraForTokenClassification,
            MraModel,
            MraPreTrainedModel,
        )
        from .models.mt5 import (
            MT5EncoderModel,
            MT5ForConditionalGeneration,
            MT5ForQuestionAnswering,
            MT5ForSequenceClassification,
            MT5ForTokenClassification,
            MT5Model,
            MT5PreTrainedModel,
        )
        from .models.musicgen import (
            MusicgenForCausalLM,
            MusicgenForConditionalGeneration,
            MusicgenModel,
            MusicgenPreTrainedModel,
            MusicgenProcessor,
        )
        from .models.musicgen_melody import (
            MusicgenMelodyForCausalLM,
            MusicgenMelodyForConditionalGeneration,
            MusicgenMelodyModel,
            MusicgenMelodyPreTrainedModel,
        )
        from .models.mvp import (
            MvpForCausalLM,
            MvpForConditionalGeneration,
            MvpForQuestionAnswering,
            MvpForSequenceClassification,
            MvpModel,
            MvpPreTrainedModel,
        )
        from .models.nemotron import (
            NemotronForCausalLM,
            NemotronForQuestionAnswering,
            NemotronForSequenceClassification,
            NemotronForTokenClassification,
            NemotronModel,
            NemotronPreTrainedModel,
        )
        from .models.nllb_moe import (
            NllbMoeForConditionalGeneration,
            NllbMoeModel,
            NllbMoePreTrainedModel,
            NllbMoeSparseMLP,
            NllbMoeTop2Router,
        )
        from .models.nystromformer import (
            NystromformerForMaskedLM,
            NystromformerForMultipleChoice,
            NystromformerForQuestionAnswering,
            NystromformerForSequenceClassification,
            NystromformerForTokenClassification,
            NystromformerModel,
            NystromformerPreTrainedModel,
        )
        from .models.olmo import (
            OlmoForCausalLM,
            OlmoModel,
            OlmoPreTrainedModel,
        )
        from .models.olmo2 import (
            Olmo2ForCausalLM,
            Olmo2Model,
            Olmo2PreTrainedModel,
        )
        from .models.olmoe import (
            OlmoeForCausalLM,
            OlmoeModel,
            OlmoePreTrainedModel,
        )
        from .models.omdet_turbo import (
            OmDetTurboForObjectDetection,
            OmDetTurboPreTrainedModel,
        )
        from .models.oneformer import (
            OneFormerForUniversalSegmentation,
            OneFormerModel,
            OneFormerPreTrainedModel,
        )
        from .models.openai import (
            OpenAIGPTDoubleHeadsModel,
            OpenAIGPTForSequenceClassification,
            OpenAIGPTLMHeadModel,
            OpenAIGPTModel,
            OpenAIGPTPreTrainedModel,
            load_tf_weights_in_openai_gpt,
        )
        from .models.opt import (
            OPTForCausalLM,
            OPTForQuestionAnswering,
            OPTForSequenceClassification,
            OPTModel,
            OPTPreTrainedModel,
        )
        from .models.owlv2 import (
            Owlv2ForObjectDetection,
            Owlv2Model,
            Owlv2PreTrainedModel,
            Owlv2TextModel,
            Owlv2VisionModel,
        )
        from .models.owlvit import (
            OwlViTForObjectDetection,
            OwlViTModel,
            OwlViTPreTrainedModel,
            OwlViTTextModel,
            OwlViTVisionModel,
        )
        from .models.paligemma import (
            PaliGemmaForConditionalGeneration,
            PaliGemmaPreTrainedModel,
            PaliGemmaProcessor,
        )
        from .models.patchtsmixer import (
            PatchTSMixerForPrediction,
            PatchTSMixerForPretraining,
            PatchTSMixerForRegression,
            PatchTSMixerForTimeSeriesClassification,
            PatchTSMixerModel,
            PatchTSMixerPreTrainedModel,
        )
        from .models.patchtst import (
            PatchTSTForClassification,
            PatchTSTForPrediction,
            PatchTSTForPretraining,
            PatchTSTForRegression,
            PatchTSTModel,
            PatchTSTPreTrainedModel,
        )
        from .models.pegasus import (
            PegasusForCausalLM,
            PegasusForConditionalGeneration,
            PegasusModel,
            PegasusPreTrainedModel,
        )
        from .models.pegasus_x import (
            PegasusXForConditionalGeneration,
            PegasusXModel,
            PegasusXPreTrainedModel,
        )
        from .models.perceiver import (
            PerceiverForImageClassificationConvProcessing,
            PerceiverForImageClassificationFourier,
            PerceiverForImageClassificationLearned,
            PerceiverForMaskedLM,
            PerceiverForMultimodalAutoencoding,
            PerceiverForOpticalFlow,
            PerceiverForSequenceClassification,
            PerceiverModel,
            PerceiverPreTrainedModel,
        )
        from .models.persimmon import (
            PersimmonForCausalLM,
            PersimmonForSequenceClassification,
            PersimmonForTokenClassification,
            PersimmonModel,
            PersimmonPreTrainedModel,
        )
        from .models.phi import (
            PhiForCausalLM,
            PhiForSequenceClassification,
            PhiForTokenClassification,
            PhiModel,
            PhiPreTrainedModel,
        )
        from .models.phi3 import (
            Phi3ForCausalLM,
            Phi3ForSequenceClassification,
            Phi3ForTokenClassification,
            Phi3Model,
            Phi3PreTrainedModel,
        )
        from .models.phi4_multimodal import (
            Phi4MultimodalAudioModel,
            Phi4MultimodalAudioPreTrainedModel,
            Phi4MultimodalForCausalLM,
            Phi4MultimodalModel,
            Phi4MultimodalPreTrainedModel,
            Phi4MultimodalVisionModel,
            Phi4MultimodalVisionPreTrainedModel,
        )
        from .models.phimoe import (
            PhimoeForCausalLM,
            PhimoeForSequenceClassification,
            PhimoeModel,
            PhimoePreTrainedModel,
        )
        from .models.pix2struct import (
            Pix2StructForConditionalGeneration,
            Pix2StructPreTrainedModel,
            Pix2StructTextModel,
            Pix2StructVisionModel,
        )
        from .models.pixtral import (
            PixtralPreTrainedModel,
            PixtralVisionModel,
        )
        from .models.plbart import (
            PLBartForCausalLM,
            PLBartForConditionalGeneration,
            PLBartForSequenceClassification,
            PLBartModel,
            PLBartPreTrainedModel,
        )
        from .models.poolformer import (
            PoolFormerForImageClassification,
            PoolFormerModel,
            PoolFormerPreTrainedModel,
        )
        from .models.pop2piano import (
            Pop2PianoForConditionalGeneration,
            Pop2PianoPreTrainedModel,
        )
        from .models.prompt_depth_anything import (
            PromptDepthAnythingForDepthEstimation,
            PromptDepthAnythingPreTrainedModel,
        )
        from .models.prophetnet import (
            ProphetNetDecoder,
            ProphetNetEncoder,
            ProphetNetForCausalLM,
            ProphetNetForConditionalGeneration,
            ProphetNetModel,
            ProphetNetPreTrainedModel,
        )
        from .models.pvt import (
            PvtForImageClassification,
            PvtModel,
            PvtPreTrainedModel,
        )
        from .models.pvt_v2 import (
            PvtV2Backbone,
            PvtV2ForImageClassification,
            PvtV2Model,
            PvtV2PreTrainedModel,
        )
        from .models.qwen2 import (
            Qwen2ForCausalLM,
            Qwen2ForQuestionAnswering,
            Qwen2ForSequenceClassification,
            Qwen2ForTokenClassification,
            Qwen2Model,
            Qwen2PreTrainedModel,
        )
        from .models.qwen2_5_vl import (
            Qwen2_5_VLForConditionalGeneration,
            Qwen2_5_VLModel,
            Qwen2_5_VLPreTrainedModel,
        )
        from .models.qwen2_audio import (
            Qwen2AudioEncoder,
            Qwen2AudioForConditionalGeneration,
            Qwen2AudioPreTrainedModel,
        )
        from .models.qwen2_moe import (
            Qwen2MoeForCausalLM,
            Qwen2MoeForQuestionAnswering,
            Qwen2MoeForSequenceClassification,
            Qwen2MoeForTokenClassification,
            Qwen2MoeModel,
            Qwen2MoePreTrainedModel,
        )
        from .models.qwen2_vl import (
            Qwen2VLForConditionalGeneration,
            Qwen2VLModel,
            Qwen2VLPreTrainedModel,
        )
        from .models.rag import (
            RagModel,
            RagPreTrainedModel,
            RagSequenceForGeneration,
            RagTokenForGeneration,
        )
        from .models.recurrent_gemma import (
            RecurrentGemmaForCausalLM,
            RecurrentGemmaModel,
            RecurrentGemmaPreTrainedModel,
        )
        from .models.reformer import (
            ReformerForMaskedLM,
            ReformerForQuestionAnswering,
            ReformerForSequenceClassification,
            ReformerModel,
            ReformerModelWithLMHead,
            ReformerPreTrainedModel,
        )
        from .models.regnet import (
            RegNetForImageClassification,
            RegNetModel,
            RegNetPreTrainedModel,
        )
        from .models.rembert import (
            RemBertForCausalLM,
            RemBertForMaskedLM,
            RemBertForMultipleChoice,
            RemBertForQuestionAnswering,
            RemBertForSequenceClassification,
            RemBertForTokenClassification,
            RemBertModel,
            RemBertPreTrainedModel,
            load_tf_weights_in_rembert,
        )
        from .models.resnet import (
            ResNetBackbone,
            ResNetForImageClassification,
            ResNetModel,
            ResNetPreTrainedModel,
        )
        from .models.roberta import (
            RobertaForCausalLM,
            RobertaForMaskedLM,
            RobertaForMultipleChoice,
            RobertaForQuestionAnswering,
            RobertaForSequenceClassification,
            RobertaForTokenClassification,
            RobertaModel,
            RobertaPreTrainedModel,
        )
        from .models.roberta_prelayernorm import (
            RobertaPreLayerNormForCausalLM,
            RobertaPreLayerNormForMaskedLM,
            RobertaPreLayerNormForMultipleChoice,
            RobertaPreLayerNormForQuestionAnswering,
            RobertaPreLayerNormForSequenceClassification,
            RobertaPreLayerNormForTokenClassification,
            RobertaPreLayerNormModel,
            RobertaPreLayerNormPreTrainedModel,
        )
        from .models.roc_bert import (
            RoCBertForCausalLM,
            RoCBertForMaskedLM,
            RoCBertForMultipleChoice,
            RoCBertForPreTraining,
            RoCBertForQuestionAnswering,
            RoCBertForSequenceClassification,
            RoCBertForTokenClassification,
            RoCBertModel,
            RoCBertPreTrainedModel,
            load_tf_weights_in_roc_bert,
        )
        from .models.roformer import (
            RoFormerForCausalLM,
            RoFormerForMaskedLM,
            RoFormerForMultipleChoice,
            RoFormerForQuestionAnswering,
            RoFormerForSequenceClassification,
            RoFormerForTokenClassification,
            RoFormerModel,
            RoFormerPreTrainedModel,
            load_tf_weights_in_roformer,
        )
        from .models.rt_detr import (
            RTDetrForObjectDetection,
            RTDetrModel,
            RTDetrPreTrainedModel,
            RTDetrResNetBackbone,
            RTDetrResNetPreTrainedModel,
        )
        from .models.rt_detr_v2 import RTDetrV2ForObjectDetection, RTDetrV2Model, RTDetrV2PreTrainedModel
        from .models.rwkv import (
            RwkvForCausalLM,
            RwkvModel,
            RwkvPreTrainedModel,
        )
        from .models.sam import (
            SamModel,
            SamPreTrainedModel,
        )
        from .models.seamless_m4t import (
            SeamlessM4TCodeHifiGan,
            SeamlessM4TForSpeechToSpeech,
            SeamlessM4TForSpeechToText,
            SeamlessM4TForTextToSpeech,
            SeamlessM4TForTextToText,
            SeamlessM4THifiGan,
            SeamlessM4TModel,
            SeamlessM4TPreTrainedModel,
            SeamlessM4TTextToUnitForConditionalGeneration,
            SeamlessM4TTextToUnitModel,
        )
        from .models.seamless_m4t_v2 import (
            SeamlessM4Tv2ForSpeechToSpeech,
            SeamlessM4Tv2ForSpeechToText,
            SeamlessM4Tv2ForTextToSpeech,
            SeamlessM4Tv2ForTextToText,
            SeamlessM4Tv2Model,
            SeamlessM4Tv2PreTrainedModel,
        )
        from .models.segformer import (
            SegformerDecodeHead,
            SegformerForImageClassification,
            SegformerForSemanticSegmentation,
            SegformerModel,
            SegformerPreTrainedModel,
        )
        from .models.seggpt import (
            SegGptForImageSegmentation,
            SegGptModel,
            SegGptPreTrainedModel,
        )
        from .models.sew import (
            SEWForCTC,
            SEWForSequenceClassification,
            SEWModel,
            SEWPreTrainedModel,
        )
        from .models.sew_d import (
            SEWDForCTC,
            SEWDForSequenceClassification,
            SEWDModel,
            SEWDPreTrainedModel,
        )
        from .models.shieldgemma2 import (
            ShieldGemma2ForImageClassification,
        )
        from .models.siglip import (
            SiglipForImageClassification,
            SiglipModel,
            SiglipPreTrainedModel,
            SiglipTextModel,
            SiglipVisionModel,
        )
        from .models.siglip2 import (
            Siglip2ForImageClassification,
            Siglip2Model,
            Siglip2PreTrainedModel,
            Siglip2TextModel,
            Siglip2VisionModel,
        )
        from .models.smolvlm import (
            SmolVLMForConditionalGeneration,
            SmolVLMModel,
            SmolVLMPreTrainedModel,
            SmolVLMProcessor,
            SmolVLMVisionConfig,
            SmolVLMVisionTransformer,
        )
        from .models.speech_encoder_decoder import SpeechEncoderDecoderModel
        from .models.speech_to_text import (
            Speech2TextForConditionalGeneration,
            Speech2TextModel,
            Speech2TextPreTrainedModel,
        )
        from .models.speecht5 import (
            SpeechT5ForSpeechToSpeech,
            SpeechT5ForSpeechToText,
            SpeechT5ForTextToSpeech,
            SpeechT5HifiGan,
            SpeechT5Model,
            SpeechT5PreTrainedModel,
        )
        from .models.splinter import (
            SplinterForPreTraining,
            SplinterForQuestionAnswering,
            SplinterModel,
            SplinterPreTrainedModel,
        )
        from .models.squeezebert import (
            SqueezeBertForMaskedLM,
            SqueezeBertForMultipleChoice,
            SqueezeBertForQuestionAnswering,
            SqueezeBertForSequenceClassification,
            SqueezeBertForTokenClassification,
            SqueezeBertModel,
            SqueezeBertPreTrainedModel,
        )
        from .models.stablelm import (
            StableLmForCausalLM,
            StableLmForSequenceClassification,
            StableLmForTokenClassification,
            StableLmModel,
            StableLmPreTrainedModel,
        )
        from .models.starcoder2 import (
            Starcoder2ForCausalLM,
            Starcoder2ForSequenceClassification,
            Starcoder2ForTokenClassification,
            Starcoder2Model,
            Starcoder2PreTrainedModel,
        )
        from .models.superglue import (
            SuperGlueForKeypointMatching,
            SuperGluePreTrainedModel,
        )
        from .models.superpoint import (
            SuperPointForKeypointDetection,
            SuperPointPreTrainedModel,
        )
        from .models.swiftformer import (
            SwiftFormerForImageClassification,
            SwiftFormerModel,
            SwiftFormerPreTrainedModel,
        )
        from .models.swin import (
            SwinBackbone,
            SwinForImageClassification,
            SwinForMaskedImageModeling,
            SwinModel,
            SwinPreTrainedModel,
        )
        from .models.swin2sr import (
            Swin2SRForImageSuperResolution,
            Swin2SRModel,
            Swin2SRPreTrainedModel,
        )
        from .models.swinv2 import (
            Swinv2Backbone,
            Swinv2ForImageClassification,
            Swinv2ForMaskedImageModeling,
            Swinv2Model,
            Swinv2PreTrainedModel,
        )
        from .models.switch_transformers import (
            SwitchTransformersEncoderModel,
            SwitchTransformersForConditionalGeneration,
            SwitchTransformersModel,
            SwitchTransformersPreTrainedModel,
            SwitchTransformersSparseMLP,
            SwitchTransformersTop1Router,
        )
        from .models.t5 import (
            T5EncoderModel,
            T5ForConditionalGeneration,
            T5ForQuestionAnswering,
            T5ForSequenceClassification,
            T5ForTokenClassification,
            T5Model,
            T5PreTrainedModel,
            load_tf_weights_in_t5,
        )
        from .models.table_transformer import (
            TableTransformerForObjectDetection,
            TableTransformerModel,
            TableTransformerPreTrainedModel,
        )
        from .models.tapas import (
            TapasForMaskedLM,
            TapasForQuestionAnswering,
            TapasForSequenceClassification,
            TapasModel,
            TapasPreTrainedModel,
            load_tf_weights_in_tapas,
        )
        from .models.textnet import (
            TextNetBackbone,
            TextNetForImageClassification,
            TextNetModel,
            TextNetPreTrainedModel,
        )
        from .models.time_series_transformer import (
            TimeSeriesTransformerForPrediction,
            TimeSeriesTransformerModel,
            TimeSeriesTransformerPreTrainedModel,
        )
        from .models.timesformer import (
            TimesformerForVideoClassification,
            TimesformerModel,
            TimesformerPreTrainedModel,
        )
        from .models.timm_backbone import TimmBackbone
        from .models.timm_wrapper import (
            TimmWrapperForImageClassification,
            TimmWrapperModel,
            TimmWrapperPreTrainedModel,
        )
        from .models.trocr import (
            TrOCRForCausalLM,
            TrOCRPreTrainedModel,
        )
        from .models.tvp import (
            TvpForVideoGrounding,
            TvpModel,
            TvpPreTrainedModel,
        )
        from .models.udop import (
            UdopEncoderModel,
            UdopForConditionalGeneration,
            UdopModel,
            UdopPreTrainedModel,
        )
        from .models.umt5 import (
            UMT5EncoderModel,
            UMT5ForConditionalGeneration,
            UMT5ForQuestionAnswering,
            UMT5ForSequenceClassification,
            UMT5ForTokenClassification,
            UMT5Model,
            UMT5PreTrainedModel,
        )
        from .models.unispeech import (
            UniSpeechForCTC,
            UniSpeechForPreTraining,
            UniSpeechForSequenceClassification,
            UniSpeechModel,
            UniSpeechPreTrainedModel,
        )
        from .models.unispeech_sat import (
            UniSpeechSatForAudioFrameClassification,
            UniSpeechSatForCTC,
            UniSpeechSatForPreTraining,
            UniSpeechSatForSequenceClassification,
            UniSpeechSatForXVector,
            UniSpeechSatModel,
            UniSpeechSatPreTrainedModel,
        )
        from .models.univnet import UnivNetModel
        from .models.upernet import (
            UperNetForSemanticSegmentation,
            UperNetPreTrainedModel,
        )
        from .models.video_llava import (
            VideoLlavaForConditionalGeneration,
            VideoLlavaPreTrainedModel,
            VideoLlavaProcessor,
        )
        from .models.videomae import (
            VideoMAEForPreTraining,
            VideoMAEForVideoClassification,
            VideoMAEModel,
            VideoMAEPreTrainedModel,
        )
        from .models.vilt import (
            ViltForImageAndTextRetrieval,
            ViltForImagesAndTextClassification,
            ViltForMaskedLM,
            ViltForQuestionAnswering,
            ViltForTokenClassification,
            ViltModel,
            ViltPreTrainedModel,
        )
        from .models.vipllava import (
            VipLlavaForConditionalGeneration,
            VipLlavaPreTrainedModel,
        )
        from .models.vision_encoder_decoder import VisionEncoderDecoderModel
        from .models.vision_text_dual_encoder import VisionTextDualEncoderModel
        from .models.visual_bert import (
            VisualBertForMultipleChoice,
            VisualBertForPreTraining,
            VisualBertForQuestionAnswering,
            VisualBertForRegionToPhraseAlignment,
            VisualBertForVisualReasoning,
            VisualBertModel,
            VisualBertPreTrainedModel,
        )
        from .models.vit import (
            ViTForImageClassification,
            ViTForMaskedImageModeling,
            ViTModel,
            ViTPreTrainedModel,
        )
        from .models.vit_mae import (
            ViTMAEForPreTraining,
            ViTMAEModel,
            ViTMAEPreTrainedModel,
        )
        from .models.vit_msn import (
            ViTMSNForImageClassification,
            ViTMSNModel,
            ViTMSNPreTrainedModel,
        )
        from .models.vitdet import (
            VitDetBackbone,
            VitDetModel,
            VitDetPreTrainedModel,
        )
        from .models.vitmatte import (
            VitMatteForImageMatting,
            VitMattePreTrainedModel,
        )
        from .models.vitpose import (
            VitPoseForPoseEstimation,
            VitPosePreTrainedModel,
        )
        from .models.vitpose_backbone import VitPoseBackbone, VitPoseBackbonePreTrainedModel
        from .models.vits import (
            VitsModel,
            VitsPreTrainedModel,
        )
        from .models.vivit import (
            VivitForVideoClassification,
            VivitModel,
            VivitPreTrainedModel,
        )
        from .models.wav2vec2 import (
            Wav2Vec2ForAudioFrameClassification,
            Wav2Vec2ForCTC,
            Wav2Vec2ForMaskedLM,
            Wav2Vec2ForPreTraining,
            Wav2Vec2ForSequenceClassification,
            Wav2Vec2ForXVector,
            Wav2Vec2Model,
            Wav2Vec2PreTrainedModel,
        )
        from .models.wav2vec2_bert import (
            Wav2Vec2BertForAudioFrameClassification,
            Wav2Vec2BertForCTC,
            Wav2Vec2BertForSequenceClassification,
            Wav2Vec2BertForXVector,
            Wav2Vec2BertModel,
            Wav2Vec2BertPreTrainedModel,
        )
        from .models.wav2vec2_conformer import (
            Wav2Vec2ConformerForAudioFrameClassification,
            Wav2Vec2ConformerForCTC,
            Wav2Vec2ConformerForPreTraining,
            Wav2Vec2ConformerForSequenceClassification,
            Wav2Vec2ConformerForXVector,
            Wav2Vec2ConformerModel,
            Wav2Vec2ConformerPreTrainedModel,
        )
        from .models.wavlm import (
            WavLMForAudioFrameClassification,
            WavLMForCTC,
            WavLMForSequenceClassification,
            WavLMForXVector,
            WavLMModel,
            WavLMPreTrainedModel,
        )
        from .models.whisper import (
            WhisperForAudioClassification,
            WhisperForCausalLM,
            WhisperForConditionalGeneration,
            WhisperModel,
            WhisperPreTrainedModel,
        )
        from .models.x_clip import (
            XCLIPModel,
            XCLIPPreTrainedModel,
            XCLIPTextModel,
            XCLIPVisionModel,
        )
        from .models.xglm import (
            XGLMForCausalLM,
            XGLMModel,
            XGLMPreTrainedModel,
        )
        from .models.xlm import (
            XLMForMultipleChoice,
            XLMForQuestionAnswering,
            XLMForQuestionAnsweringSimple,
            XLMForSequenceClassification,
            XLMForTokenClassification,
            XLMModel,
            XLMPreTrainedModel,
            XLMWithLMHeadModel,
        )
        from .models.xlm_roberta import (
            XLMRobertaForCausalLM,
            XLMRobertaForMaskedLM,
            XLMRobertaForMultipleChoice,
            XLMRobertaForQuestionAnswering,
            XLMRobertaForSequenceClassification,
            XLMRobertaForTokenClassification,
            XLMRobertaModel,
            XLMRobertaPreTrainedModel,
        )
        from .models.xlm_roberta_xl import (
            XLMRobertaXLForCausalLM,
            XLMRobertaXLForMaskedLM,
            XLMRobertaXLForMultipleChoice,
            XLMRobertaXLForQuestionAnswering,
            XLMRobertaXLForSequenceClassification,
            XLMRobertaXLForTokenClassification,
            XLMRobertaXLModel,
            XLMRobertaXLPreTrainedModel,
        )
        from .models.xlnet import (
            XLNetForMultipleChoice,
            XLNetForQuestionAnswering,
            XLNetForQuestionAnsweringSimple,
            XLNetForSequenceClassification,
            XLNetForTokenClassification,
            XLNetLMHeadModel,
            XLNetModel,
            XLNetPreTrainedModel,
            load_tf_weights_in_xlnet,
        )
        from .models.xmod import (
            XmodForCausalLM,
            XmodForMaskedLM,
            XmodForMultipleChoice,
            XmodForQuestionAnswering,
            XmodForSequenceClassification,
            XmodForTokenClassification,
            XmodModel,
            XmodPreTrainedModel,
=======
>>>>>>> 20ceaca2
        )

    try:
        if not is_vision_available():
            raise OptionalDependencyNotAvailable()
    except OptionalDependencyNotAvailable:
        from .utils.dummy_vision_objects import *
    else:
        from .image_processing_base import ImageProcessingMixin
        from .image_processing_utils import BaseImageProcessor
        from .image_utils import ImageFeatureExtractionMixin

    try:
        if not is_torchvision_available():
            raise OptionalDependencyNotAvailable()
    except OptionalDependencyNotAvailable:
        from .utils.dummy_torchvision_objects import *
    else:
        from .image_processing_utils_fast import BaseImageProcessorFast

    try:
        if not (is_torchvision_available() and is_timm_available()):
            raise OptionalDependencyNotAvailable()
    except OptionalDependencyNotAvailable:
        from .utils.dummy_timm_and_torchvision_objects import *
    else:
        from .models.timm_wrapper import TimmWrapperImageProcessor

    # Modeling
    try:
        if not is_torch_available():
            raise OptionalDependencyNotAvailable()
    except OptionalDependencyNotAvailable:
        from .utils.dummy_pt_objects import *
    else:
        # Debugging
        from .cache_utils import (
            Cache,
            CacheConfig,
            DynamicCache,
            EncoderDecoderCache,
            HQQQuantizedCache,
            HybridCache,
            MambaCache,
            OffloadedCache,
            OffloadedStaticCache,
            QuantizedCache,
            QuantizedCacheConfig,
            QuantoQuantizedCache,
            SinkCache,
            SlidingWindowCache,
            StaticCache,
        )
        from .data.datasets import (
            GlueDataset,
            GlueDataTrainingArguments,
            LineByLineTextDataset,
            LineByLineWithRefDataset,
            LineByLineWithSOPTextDataset,
            SquadDataset,
            SquadDataTrainingArguments,
            TextDataset,
            TextDatasetForNextSentencePrediction,
        )
        from .generation import (
            AlternatingCodebooksLogitsProcessor,
            BayesianDetectorConfig,
            BayesianDetectorModel,
            BeamScorer,
            BeamSearchScorer,
            ClassifierFreeGuidanceLogitsProcessor,
            ConstrainedBeamSearchScorer,
            Constraint,
            ConstraintListState,
            DisjunctiveConstraint,
            EncoderNoRepeatNGramLogitsProcessor,
            EncoderRepetitionPenaltyLogitsProcessor,
            EosTokenCriteria,
            EpsilonLogitsWarper,
            EtaLogitsWarper,
            ExponentialDecayLengthPenalty,
            ForcedBOSTokenLogitsProcessor,
            ForcedEOSTokenLogitsProcessor,
            GenerationMixin,
            HammingDiversityLogitsProcessor,
            InfNanRemoveLogitsProcessor,
            LogitNormalization,
            LogitsProcessor,
            LogitsProcessorList,
            MaxLengthCriteria,
            MaxTimeCriteria,
            MinLengthLogitsProcessor,
            MinNewTokensLengthLogitsProcessor,
            MinPLogitsWarper,
            NoBadWordsLogitsProcessor,
            NoRepeatNGramLogitsProcessor,
            PhrasalConstraint,
            PrefixConstrainedLogitsProcessor,
            RepetitionPenaltyLogitsProcessor,
            SequenceBiasLogitsProcessor,
            StoppingCriteria,
            StoppingCriteriaList,
            StopStringCriteria,
            SuppressTokensAtBeginLogitsProcessor,
            SuppressTokensLogitsProcessor,
            SynthIDTextWatermarkDetector,
            SynthIDTextWatermarkingConfig,
            SynthIDTextWatermarkLogitsProcessor,
            TemperatureLogitsWarper,
            TopKLogitsWarper,
            TopPLogitsWarper,
            TypicalLogitsWarper,
            UnbatchedClassifierFreeGuidanceLogitsProcessor,
            WatermarkDetector,
            WatermarkLogitsProcessor,
            WhisperTimeStampLogitsProcessor,
        )
        from .integrations.executorch import (
            TorchExportableModuleWithStaticCache,
            convert_and_export_with_cache,
        )
        from .model_debugging_utils import (
            model_addition_debugger,
            model_addition_debugger_context,
        )
        from .modeling_rope_utils import ROPE_INIT_FUNCTIONS, dynamic_rope_update
        from .modeling_utils import AttentionInterface, PreTrainedModel

        # Optimization
        from .optimization import (
            Adafactor,
            get_constant_schedule,
            get_constant_schedule_with_warmup,
            get_cosine_schedule_with_warmup,
            get_cosine_with_hard_restarts_schedule_with_warmup,
            get_inverse_sqrt_schedule,
            get_linear_schedule_with_warmup,
            get_polynomial_decay_schedule_with_warmup,
            get_scheduler,
            get_wsd_schedule,
        )
        from .pytorch_utils import Conv1D, apply_chunking_to_forward, prune_layer

        # Trainer
        from .trainer import Trainer
        from .trainer_pt_utils import torch_distributed_zero_first
        from .trainer_seq2seq import Seq2SeqTrainer

    # TensorFlow
    try:
        if not is_tf_available():
            raise OptionalDependencyNotAvailable()
    except OptionalDependencyNotAvailable:
        # Import the same objects as dummies to get them in the namespace.
        # They will raise an import error if the user tries to instantiate / use them.
        from .utils.dummy_tf_objects import *
    else:
        from .generation import (
            TFForcedBOSTokenLogitsProcessor,
            TFForcedEOSTokenLogitsProcessor,
            TFForceTokensLogitsProcessor,
            TFGenerationMixin,
            TFLogitsProcessor,
            TFLogitsProcessorList,
            TFLogitsWarper,
            TFMinLengthLogitsProcessor,
            TFNoBadWordsLogitsProcessor,
            TFNoRepeatNGramLogitsProcessor,
            TFRepetitionPenaltyLogitsProcessor,
            TFSuppressTokensAtBeginLogitsProcessor,
            TFSuppressTokensLogitsProcessor,
            TFTemperatureLogitsWarper,
            TFTopKLogitsWarper,
            TFTopPLogitsWarper,
        )
        from .keras_callbacks import KerasMetricCallback, PushToHubCallback
        from .modeling_tf_utils import (
            TFPreTrainedModel,
            TFSequenceSummary,
            TFSharedEmbeddings,
            shape_list,
        )

        # Optimization
        from .optimization_tf import (
            AdamWeightDecay,
            GradientAccumulator,
            WarmUp,
            create_optimizer,
        )

    try:
        if not is_flax_available():
            raise OptionalDependencyNotAvailable()
    except OptionalDependencyNotAvailable:
        # Import the same objects as dummies to get them in the namespace.
        # They will raise an import error if the user tries to instantiate / use them.
        from .utils.dummy_flax_objects import *
    else:
        from .generation import (
            FlaxForcedBOSTokenLogitsProcessor,
            FlaxForcedEOSTokenLogitsProcessor,
            FlaxForceTokensLogitsProcessor,
            FlaxGenerationMixin,
            FlaxLogitsProcessor,
            FlaxLogitsProcessorList,
            FlaxLogitsWarper,
            FlaxMinLengthLogitsProcessor,
            FlaxSuppressTokensAtBeginLogitsProcessor,
            FlaxSuppressTokensLogitsProcessor,
            FlaxTemperatureLogitsWarper,
            FlaxTopKLogitsWarper,
            FlaxTopPLogitsWarper,
            FlaxWhisperTimeStampLogitsProcessor,
        )
        from .modeling_flax_utils import FlaxPreTrainedModel

else:
    import sys

    _import_structure = {k: set(v) for k, v in _import_structure.items()}

    import_structure = define_import_structure(Path(__file__).parent / "models", prefix="models")
    import_structure[frozenset({})].update(_import_structure)

    sys.modules[__name__] = _LazyModule(
        __name__,
        globals()["__file__"],
        import_structure,
        module_spec=__spec__,
        extra_objects={"__version__": __version__},
    )


if not is_tf_available() and not is_torch_available() and not is_flax_available():
    logger.warning_advice(
        "None of PyTorch, TensorFlow >= 2.0, or Flax have been found. "
        "Models won't be available and only tokenizers, configuration "
        "and file/data utilities can be used."
    )<|MERGE_RESOLUTION|>--- conflicted
+++ resolved
@@ -141,776 +141,6 @@
         "load_tf2_weights_in_pytorch_model",
     ],
     # Models
-<<<<<<< HEAD
-    "models": [],
-    "models.albert": ["AlbertConfig"],
-    "models.align": [
-        "AlignConfig",
-        "AlignProcessor",
-        "AlignTextConfig",
-        "AlignVisionConfig",
-    ],
-    "models.altclip": [
-        "AltCLIPConfig",
-        "AltCLIPProcessor",
-        "AltCLIPTextConfig",
-        "AltCLIPVisionConfig",
-    ],
-    "models.aria": [
-        "AriaConfig",
-        "AriaProcessor",
-        "AriaTextConfig",
-    ],
-    "models.audio_spectrogram_transformer": [
-        "ASTConfig",
-        "ASTFeatureExtractor",
-    ],
-    "models.auto": [
-        "CONFIG_MAPPING",
-        "FEATURE_EXTRACTOR_MAPPING",
-        "IMAGE_PROCESSOR_MAPPING",
-        "MODEL_NAMES_MAPPING",
-        "PROCESSOR_MAPPING",
-        "TOKENIZER_MAPPING",
-        "AutoConfig",
-        "AutoFeatureExtractor",
-        "AutoImageProcessor",
-        "AutoProcessor",
-        "AutoTokenizer",
-    ],
-    "models.autoformer": ["AutoformerConfig"],
-    "models.aya_vision": ["AyaVisionConfig", "AyaVisionProcessor"],
-    "models.bamba": ["BambaConfig"],
-    "models.bark": [
-        "BarkCoarseConfig",
-        "BarkConfig",
-        "BarkFineConfig",
-        "BarkProcessor",
-        "BarkSemanticConfig",
-    ],
-    "models.bart": ["BartConfig", "BartTokenizer"],
-    "models.barthez": [],
-    "models.bartpho": [],
-    "models.beit": ["BeitConfig"],
-    "models.bert": [
-        "BasicTokenizer",
-        "BertConfig",
-        "BertTokenizer",
-        "WordpieceTokenizer",
-    ],
-    "models.bert_generation": ["BertGenerationConfig"],
-    "models.bert_japanese": [
-        "BertJapaneseTokenizer",
-        "CharacterTokenizer",
-        "MecabTokenizer",
-    ],
-    "models.bertweet": ["BertweetTokenizer"],
-    "models.big_bird": ["BigBirdConfig"],
-    "models.bigbird_pegasus": ["BigBirdPegasusConfig"],
-    "models.biogpt": [
-        "BioGptConfig",
-        "BioGptTokenizer",
-    ],
-    "models.bit": ["BitConfig"],
-    "models.blenderbot": [
-        "BlenderbotConfig",
-        "BlenderbotTokenizer",
-    ],
-    "models.blenderbot_small": [
-        "BlenderbotSmallConfig",
-        "BlenderbotSmallTokenizer",
-    ],
-    "models.blip": [
-        "BlipConfig",
-        "BlipProcessor",
-        "BlipTextConfig",
-        "BlipVisionConfig",
-    ],
-    "models.blip_2": [
-        "Blip2Config",
-        "Blip2Processor",
-        "Blip2QFormerConfig",
-        "Blip2VisionConfig",
-    ],
-    "models.bloom": ["BloomConfig"],
-    "models.bridgetower": [
-        "BridgeTowerConfig",
-        "BridgeTowerProcessor",
-        "BridgeTowerTextConfig",
-        "BridgeTowerVisionConfig",
-    ],
-    "models.bros": [
-        "BrosConfig",
-        "BrosProcessor",
-    ],
-    "models.byt5": ["ByT5Tokenizer"],
-    "models.camembert": ["CamembertConfig"],
-    "models.canine": [
-        "CanineConfig",
-        "CanineTokenizer",
-    ],
-    "models.chameleon": [
-        "ChameleonConfig",
-        "ChameleonProcessor",
-        "ChameleonVQVAEConfig",
-    ],
-    "models.chinese_clip": [
-        "ChineseCLIPConfig",
-        "ChineseCLIPProcessor",
-        "ChineseCLIPTextConfig",
-        "ChineseCLIPVisionConfig",
-    ],
-    "models.clap": [
-        "ClapAudioConfig",
-        "ClapConfig",
-        "ClapProcessor",
-        "ClapTextConfig",
-    ],
-    "models.clip": [
-        "CLIPConfig",
-        "CLIPProcessor",
-        "CLIPTextConfig",
-        "CLIPTokenizer",
-        "CLIPVisionConfig",
-    ],
-    "models.clipseg": [
-        "CLIPSegConfig",
-        "CLIPSegProcessor",
-        "CLIPSegTextConfig",
-        "CLIPSegVisionConfig",
-    ],
-    "models.clvp": [
-        "ClvpConfig",
-        "ClvpDecoderConfig",
-        "ClvpEncoderConfig",
-        "ClvpFeatureExtractor",
-        "ClvpProcessor",
-        "ClvpTokenizer",
-    ],
-    "models.code_llama": [],
-    "models.codegen": [
-        "CodeGenConfig",
-        "CodeGenTokenizer",
-    ],
-    "models.cohere": ["CohereConfig"],
-    "models.cohere2": ["Cohere2Config"],
-    "models.colpali": [
-        "ColPaliConfig",
-        "ColPaliProcessor",
-    ],
-    "models.conditional_detr": ["ConditionalDetrConfig"],
-    "models.convbert": [
-        "ConvBertConfig",
-        "ConvBertTokenizer",
-    ],
-    "models.convnext": ["ConvNextConfig"],
-    "models.convnextv2": ["ConvNextV2Config"],
-    "models.cpm": [],
-    "models.cpmant": [
-        "CpmAntConfig",
-        "CpmAntTokenizer",
-    ],
-    "models.ctrl": [
-        "CTRLConfig",
-        "CTRLTokenizer",
-    ],
-    "models.cvt": ["CvtConfig"],
-    "models.dab_detr": ["DabDetrConfig"],
-    "models.dac": ["DacConfig", "DacFeatureExtractor"],
-    "models.data2vec": [
-        "Data2VecAudioConfig",
-        "Data2VecTextConfig",
-        "Data2VecVisionConfig",
-    ],
-    "models.dbrx": ["DbrxConfig"],
-    "models.deberta": [
-        "DebertaConfig",
-        "DebertaTokenizer",
-    ],
-    "models.deberta_v2": ["DebertaV2Config"],
-    "models.decision_transformer": ["DecisionTransformerConfig"],
-    "models.deformable_detr": ["DeformableDetrConfig"],
-    "models.deit": ["DeiTConfig"],
-    "models.deprecated": [],
-    "models.deprecated.bort": [],
-    "models.deprecated.deta": ["DetaConfig"],
-    "models.deprecated.efficientformer": ["EfficientFormerConfig"],
-    "models.deprecated.ernie_m": ["ErnieMConfig"],
-    "models.deprecated.gptsan_japanese": [
-        "GPTSanJapaneseConfig",
-        "GPTSanJapaneseTokenizer",
-    ],
-    "models.deprecated.graphormer": ["GraphormerConfig"],
-    "models.deprecated.jukebox": [
-        "JukeboxConfig",
-        "JukeboxPriorConfig",
-        "JukeboxTokenizer",
-        "JukeboxVQVAEConfig",
-    ],
-    "models.deprecated.mctct": [
-        "MCTCTConfig",
-        "MCTCTFeatureExtractor",
-        "MCTCTProcessor",
-    ],
-    "models.deprecated.mega": ["MegaConfig"],
-    "models.deprecated.mmbt": ["MMBTConfig"],
-    "models.deprecated.nat": ["NatConfig"],
-    "models.deprecated.nezha": ["NezhaConfig"],
-    "models.deprecated.open_llama": ["OpenLlamaConfig"],
-    "models.deprecated.qdqbert": ["QDQBertConfig"],
-    "models.deprecated.realm": [
-        "RealmConfig",
-        "RealmTokenizer",
-    ],
-    "models.deprecated.retribert": [
-        "RetriBertConfig",
-        "RetriBertTokenizer",
-    ],
-    "models.deprecated.speech_to_text_2": [
-        "Speech2Text2Config",
-        "Speech2Text2Processor",
-        "Speech2Text2Tokenizer",
-    ],
-    "models.deprecated.tapex": ["TapexTokenizer"],
-    "models.deprecated.trajectory_transformer": ["TrajectoryTransformerConfig"],
-    "models.deprecated.transfo_xl": [
-        "TransfoXLConfig",
-        "TransfoXLCorpus",
-        "TransfoXLTokenizer",
-    ],
-    "models.deprecated.tvlt": [
-        "TvltConfig",
-        "TvltFeatureExtractor",
-        "TvltProcessor",
-    ],
-    "models.deprecated.van": ["VanConfig"],
-    "models.deprecated.vit_hybrid": ["ViTHybridConfig"],
-    "models.deprecated.xlm_prophetnet": ["XLMProphetNetConfig"],
-    "models.depth_anything": ["DepthAnythingConfig"],
-    "models.depth_pro": ["DepthProConfig"],
-    "models.detr": ["DetrConfig"],
-    "models.dialogpt": [],
-    "models.diffllama": ["DiffLlamaConfig"],
-    "models.dinat": ["DinatConfig"],
-    "models.dinov2": ["Dinov2Config"],
-    "models.dinov2_with_registers": ["Dinov2WithRegistersConfig"],
-    "models.distilbert": [
-        "DistilBertConfig",
-        "DistilBertTokenizer",
-    ],
-    "models.dit": [],
-    "models.donut": [
-        "DonutProcessor",
-        "DonutSwinConfig",
-    ],
-    "models.dpr": [
-        "DPRConfig",
-        "DPRContextEncoderTokenizer",
-        "DPRQuestionEncoderTokenizer",
-        "DPRReaderOutput",
-        "DPRReaderTokenizer",
-    ],
-    "models.dpt": ["DPTConfig"],
-    "models.efficientnet": ["EfficientNetConfig"],
-    "models.electra": [
-        "ElectraConfig",
-        "ElectraTokenizer",
-    ],
-    "models.emu3": [
-        "Emu3Config",
-        "Emu3Processor",
-        "Emu3TextConfig",
-        "Emu3VQVAEConfig",
-    ],
-    "models.encodec": [
-        "EncodecConfig",
-        "EncodecFeatureExtractor",
-    ],
-    "models.encoder_decoder": ["EncoderDecoderConfig"],
-    "models.ernie": ["ErnieConfig"],
-    "models.esm": ["EsmConfig", "EsmTokenizer"],
-    "models.falcon": ["FalconConfig"],
-    "models.falcon_mamba": ["FalconMambaConfig"],
-    "models.fastspeech2_conformer": [
-        "FastSpeech2ConformerConfig",
-        "FastSpeech2ConformerHifiGanConfig",
-        "FastSpeech2ConformerTokenizer",
-        "FastSpeech2ConformerWithHifiGanConfig",
-    ],
-    "models.flaubert": ["FlaubertConfig", "FlaubertTokenizer"],
-    "models.flava": [
-        "FlavaConfig",
-        "FlavaImageCodebookConfig",
-        "FlavaImageConfig",
-        "FlavaMultimodalConfig",
-        "FlavaTextConfig",
-    ],
-    "models.fnet": ["FNetConfig"],
-    "models.focalnet": ["FocalNetConfig"],
-    "models.fsmt": [
-        "FSMTConfig",
-        "FSMTTokenizer",
-    ],
-    "models.funnel": [
-        "FunnelConfig",
-        "FunnelTokenizer",
-    ],
-    "models.fuyu": ["FuyuConfig"],
-    "models.gemma": ["GemmaConfig"],
-    "models.gemma2": ["Gemma2Config"],
-    "models.gemma3": ["Gemma3Config", "Gemma3Processor", "Gemma3TextConfig"],
-    "models.git": [
-        "GitConfig",
-        "GitProcessor",
-        "GitVisionConfig",
-    ],
-    "models.glm": ["GlmConfig"],
-    "models.glpn": ["GLPNConfig"],
-    "models.got_ocr2": [
-        "GotOcr2Config",
-        "GotOcr2Processor",
-        "GotOcr2VisionConfig",
-    ],
-    "models.gpt2": [
-        "GPT2Config",
-        "GPT2Tokenizer",
-    ],
-    "models.gpt_bigcode": ["GPTBigCodeConfig"],
-    "models.gpt_neo": ["GPTNeoConfig"],
-    "models.gpt_neox": ["GPTNeoXConfig"],
-    "models.gpt_neox_japanese": ["GPTNeoXJapaneseConfig"],
-    "models.gpt_sw3": [],
-    "models.gptj": ["GPTJConfig"],
-    "models.granite": ["GraniteConfig"],
-    "models.granitemoe": ["GraniteMoeConfig"],
-    "models.granitemoeshared": ["GraniteMoeSharedConfig"],
-    "models.grounding_dino": [
-        "GroundingDinoConfig",
-        "GroundingDinoProcessor",
-    ],
-    "models.groupvit": [
-        "GroupViTConfig",
-        "GroupViTTextConfig",
-        "GroupViTVisionConfig",
-    ],
-    "models.helium": ["HeliumConfig"],
-    "models.herbert": ["HerbertTokenizer"],
-    "models.hiera": ["HieraConfig"],
-    "models.hubert": ["HubertConfig"],
-    "models.ibert": ["IBertConfig"],
-    "models.idefics": ["IdeficsConfig"],
-    "models.idefics2": ["Idefics2Config"],
-    "models.idefics3": ["Idefics3Config"],
-    "models.ijepa": ["IJepaConfig"],
-    "models.imagegpt": ["ImageGPTConfig"],
-    "models.informer": ["InformerConfig"],
-    "models.instructblip": [
-        "InstructBlipConfig",
-        "InstructBlipProcessor",
-        "InstructBlipQFormerConfig",
-        "InstructBlipVisionConfig",
-    ],
-    "models.instructblipvideo": [
-        "InstructBlipVideoConfig",
-        "InstructBlipVideoProcessor",
-        "InstructBlipVideoQFormerConfig",
-        "InstructBlipVideoVisionConfig",
-    ],
-    "models.internvl": ["InternVLConfig", "InternVLProcessor", "InternVLVisionConfig"],
-    "models.jamba": ["JambaConfig"],
-    "models.jetmoe": ["JetMoeConfig"],
-    "models.kosmos2": [
-        "Kosmos2Config",
-        "Kosmos2Processor",
-    ],
-    "models.layoutlm": [
-        "LayoutLMConfig",
-        "LayoutLMTokenizer",
-    ],
-    "models.layoutlmv2": [
-        "LayoutLMv2Config",
-        "LayoutLMv2FeatureExtractor",
-        "LayoutLMv2ImageProcessor",
-        "LayoutLMv2Processor",
-        "LayoutLMv2Tokenizer",
-    ],
-    "models.layoutlmv3": [
-        "LayoutLMv3Config",
-        "LayoutLMv3FeatureExtractor",
-        "LayoutLMv3ImageProcessor",
-        "LayoutLMv3Processor",
-        "LayoutLMv3Tokenizer",
-    ],
-    "models.layoutxlm": ["LayoutXLMProcessor"],
-    "models.led": ["LEDConfig", "LEDTokenizer"],
-    "models.levit": ["LevitConfig"],
-    "models.lilt": ["LiltConfig"],
-    "models.llama": ["LlamaConfig"],
-    "models.llava": [
-        "LlavaConfig",
-        "LlavaProcessor",
-    ],
-    "models.llava_next": [
-        "LlavaNextConfig",
-        "LlavaNextProcessor",
-    ],
-    "models.llava_next_video": [
-        "LlavaNextVideoConfig",
-        "LlavaNextVideoProcessor",
-    ],
-    "models.llava_onevision": ["LlavaOnevisionConfig", "LlavaOnevisionProcessor"],
-    "models.longformer": [
-        "LongformerConfig",
-        "LongformerTokenizer",
-    ],
-    "models.longt5": ["LongT5Config"],
-    "models.luke": [
-        "LukeConfig",
-        "LukeTokenizer",
-    ],
-    "models.lxmert": [
-        "LxmertConfig",
-        "LxmertTokenizer",
-    ],
-    "models.m2m_100": ["M2M100Config"],
-    "models.mamba": ["MambaConfig"],
-    "models.mamba2": ["Mamba2Config"],
-    "models.marian": ["MarianConfig"],
-    "models.markuplm": [
-        "MarkupLMConfig",
-        "MarkupLMFeatureExtractor",
-        "MarkupLMProcessor",
-        "MarkupLMTokenizer",
-    ],
-    "models.mask2former": ["Mask2FormerConfig"],
-    "models.maskformer": [
-        "MaskFormerConfig",
-        "MaskFormerSwinConfig",
-    ],
-    "models.mbart": ["MBartConfig"],
-    "models.mbart50": [],
-    "models.megatron_bert": ["MegatronBertConfig"],
-    "models.megatron_gpt2": [],
-    "models.mgp_str": [
-        "MgpstrConfig",
-        "MgpstrProcessor",
-        "MgpstrTokenizer",
-    ],
-    "models.mimi": ["MimiConfig"],
-    "models.mistral": ["MistralConfig"],
-    "models.mistral3": ["Mistral3Config"],
-    "models.mixtral": ["MixtralConfig"],
-    "models.mllama": [
-        "MllamaConfig",
-        "MllamaProcessor",
-    ],
-    "models.mluke": [],
-    "models.mobilebert": [
-        "MobileBertConfig",
-        "MobileBertTokenizer",
-    ],
-    "models.mobilenet_v1": ["MobileNetV1Config"],
-    "models.mobilenet_v2": ["MobileNetV2Config"],
-    "models.mobilevit": ["MobileViTConfig"],
-    "models.mobilevitv2": ["MobileViTV2Config"],
-    "models.modernbert": ["ModernBertConfig"],
-    "models.moonshine": ["MoonshineConfig"],
-    "models.moshi": [
-        "MoshiConfig",
-        "MoshiDepthConfig",
-    ],
-    "models.mpnet": [
-        "MPNetConfig",
-        "MPNetTokenizer",
-    ],
-    "models.mpt": ["MptConfig"],
-    "models.mra": ["MraConfig"],
-    "models.mt5": ["MT5Config"],
-    "models.musicgen": [
-        "MusicgenConfig",
-        "MusicgenDecoderConfig",
-    ],
-    "models.musicgen_melody": [
-        "MusicgenMelodyConfig",
-        "MusicgenMelodyDecoderConfig",
-    ],
-    "models.mvp": ["MvpConfig", "MvpTokenizer"],
-    "models.myt5": ["MyT5Tokenizer"],
-    "models.nemotron": ["NemotronConfig"],
-    "models.nllb": [],
-    "models.nllb_moe": ["NllbMoeConfig"],
-    "models.nougat": ["NougatProcessor"],
-    "models.nystromformer": ["NystromformerConfig"],
-    "models.olmo": ["OlmoConfig"],
-    "models.olmo2": ["Olmo2Config"],
-    "models.olmoe": ["OlmoeConfig"],
-    "models.omdet_turbo": [
-        "OmDetTurboConfig",
-        "OmDetTurboProcessor",
-    ],
-    "models.oneformer": [
-        "OneFormerConfig",
-        "OneFormerProcessor",
-    ],
-    "models.openai": [
-        "OpenAIGPTConfig",
-        "OpenAIGPTTokenizer",
-    ],
-    "models.opt": ["OPTConfig"],
-    "models.owlv2": [
-        "Owlv2Config",
-        "Owlv2Processor",
-        "Owlv2TextConfig",
-        "Owlv2VisionConfig",
-    ],
-    "models.owlvit": [
-        "OwlViTConfig",
-        "OwlViTProcessor",
-        "OwlViTTextConfig",
-        "OwlViTVisionConfig",
-    ],
-    "models.paligemma": ["PaliGemmaConfig"],
-    "models.patchtsmixer": ["PatchTSMixerConfig"],
-    "models.patchtst": ["PatchTSTConfig"],
-    "models.pegasus": [
-        "PegasusConfig",
-        "PegasusTokenizer",
-    ],
-    "models.pegasus_x": ["PegasusXConfig"],
-    "models.perceiver": [
-        "PerceiverConfig",
-        "PerceiverTokenizer",
-    ],
-    "models.persimmon": ["PersimmonConfig"],
-    "models.phi": ["PhiConfig"],
-    "models.phi3": ["Phi3Config"],
-    "models.phi4_multimodal": [
-        "Phi4MultimodalAudioConfig",
-        "Phi4MultimodalConfig",
-        "Phi4MultimodalFeatureExtractor",
-        "Phi4MultimodalProcessor",
-        "Phi4MultimodalVisionConfig",
-    ],
-    "models.phimoe": ["PhimoeConfig"],
-    "models.phobert": ["PhobertTokenizer"],
-    "models.pix2struct": [
-        "Pix2StructConfig",
-        "Pix2StructProcessor",
-        "Pix2StructTextConfig",
-        "Pix2StructVisionConfig",
-    ],
-    "models.pixtral": ["PixtralProcessor", "PixtralVisionConfig"],
-    "models.plbart": ["PLBartConfig"],
-    "models.poolformer": ["PoolFormerConfig"],
-    "models.pop2piano": ["Pop2PianoConfig"],
-    "models.prompt_depth_anything": ["PromptDepthAnythingConfig"],
-    "models.prophetnet": [
-        "ProphetNetConfig",
-        "ProphetNetTokenizer",
-    ],
-    "models.pvt": ["PvtConfig"],
-    "models.pvt_v2": ["PvtV2Config"],
-    "models.qwen2": [
-        "Qwen2Config",
-        "Qwen2Tokenizer",
-    ],
-    "models.qwen2_5_vl": [
-        "Qwen2_5_VLConfig",
-        "Qwen2_5_VLProcessor",
-    ],
-    "models.qwen2_audio": [
-        "Qwen2AudioConfig",
-        "Qwen2AudioEncoderConfig",
-        "Qwen2AudioProcessor",
-    ],
-    "models.qwen2_moe": ["Qwen2MoeConfig"],
-    "models.qwen2_vl": [
-        "Qwen2VLConfig",
-        "Qwen2VLProcessor",
-    ],
-    "models.rag": ["RagConfig", "RagRetriever", "RagTokenizer"],
-    "models.recurrent_gemma": ["RecurrentGemmaConfig"],
-    "models.reformer": ["ReformerConfig"],
-    "models.regnet": ["RegNetConfig"],
-    "models.rembert": ["RemBertConfig"],
-    "models.resnet": ["ResNetConfig"],
-    "models.roberta": [
-        "RobertaConfig",
-        "RobertaTokenizer",
-    ],
-    "models.roberta_prelayernorm": ["RobertaPreLayerNormConfig"],
-    "models.roc_bert": [
-        "RoCBertConfig",
-        "RoCBertTokenizer",
-    ],
-    "models.roformer": [
-        "RoFormerConfig",
-        "RoFormerTokenizer",
-    ],
-    "models.rt_detr": ["RTDetrConfig", "RTDetrResNetConfig"],
-    "models.rt_detr_v2": ["RTDetrV2Config"],
-    "models.rwkv": ["RwkvConfig"],
-    "models.sam": [
-        "SamConfig",
-        "SamMaskDecoderConfig",
-        "SamProcessor",
-        "SamPromptEncoderConfig",
-        "SamVisionConfig",
-    ],
-    "models.seamless_m4t": [
-        "SeamlessM4TConfig",
-        "SeamlessM4TFeatureExtractor",
-        "SeamlessM4TProcessor",
-    ],
-    "models.seamless_m4t_v2": ["SeamlessM4Tv2Config"],
-    "models.segformer": ["SegformerConfig"],
-    "models.seggpt": ["SegGptConfig"],
-    "models.sew": ["SEWConfig"],
-    "models.sew_d": ["SEWDConfig"],
-    "models.shieldgemma2": [
-        "ShieldGemma2Config",
-        "ShieldGemma2Processor",
-    ],
-    "models.siglip": [
-        "SiglipConfig",
-        "SiglipProcessor",
-        "SiglipTextConfig",
-        "SiglipVisionConfig",
-    ],
-    "models.siglip2": [
-        "Siglip2Config",
-        "Siglip2Processor",
-        "Siglip2TextConfig",
-        "Siglip2VisionConfig",
-    ],
-    "models.smolvlm": ["SmolVLMConfig"],
-    "models.speech_encoder_decoder": ["SpeechEncoderDecoderConfig"],
-    "models.speech_to_text": [
-        "Speech2TextConfig",
-        "Speech2TextFeatureExtractor",
-        "Speech2TextProcessor",
-    ],
-    "models.speecht5": [
-        "SpeechT5Config",
-        "SpeechT5FeatureExtractor",
-        "SpeechT5HifiGanConfig",
-        "SpeechT5Processor",
-    ],
-    "models.splinter": [
-        "SplinterConfig",
-        "SplinterTokenizer",
-    ],
-    "models.squeezebert": [
-        "SqueezeBertConfig",
-        "SqueezeBertTokenizer",
-    ],
-    "models.stablelm": ["StableLmConfig"],
-    "models.starcoder2": ["Starcoder2Config"],
-    "models.superglue": ["SuperGlueConfig"],
-    "models.superpoint": ["SuperPointConfig"],
-    "models.swiftformer": ["SwiftFormerConfig"],
-    "models.swin": ["SwinConfig"],
-    "models.swin2sr": ["Swin2SRConfig"],
-    "models.swinv2": ["Swinv2Config"],
-    "models.switch_transformers": ["SwitchTransformersConfig"],
-    "models.t5": ["T5Config"],
-    "models.table_transformer": ["TableTransformerConfig"],
-    "models.tapas": [
-        "TapasConfig",
-        "TapasTokenizer",
-    ],
-    "models.textnet": ["TextNetConfig"],
-    "models.time_series_transformer": ["TimeSeriesTransformerConfig"],
-    "models.timesformer": ["TimesformerConfig"],
-    "models.timm_backbone": ["TimmBackboneConfig"],
-    "models.timm_wrapper": ["TimmWrapperConfig"],
-    "models.trocr": [
-        "TrOCRConfig",
-        "TrOCRProcessor",
-    ],
-    "models.tvp": [
-        "TvpConfig",
-        "TvpProcessor",
-    ],
-    "models.udop": [
-        "UdopConfig",
-        "UdopProcessor",
-    ],
-    "models.umt5": ["UMT5Config"],
-    "models.unispeech": ["UniSpeechConfig"],
-    "models.unispeech_sat": ["UniSpeechSatConfig"],
-    "models.univnet": [
-        "UnivNetConfig",
-        "UnivNetFeatureExtractor",
-    ],
-    "models.upernet": ["UperNetConfig"],
-    "models.video_llava": ["VideoLlavaConfig"],
-    "models.videomae": ["VideoMAEConfig"],
-    "models.vilt": [
-        "ViltConfig",
-        "ViltFeatureExtractor",
-        "ViltImageProcessor",
-        "ViltProcessor",
-    ],
-    "models.vipllava": ["VipLlavaConfig"],
-    "models.vision_encoder_decoder": ["VisionEncoderDecoderConfig"],
-    "models.vision_text_dual_encoder": [
-        "VisionTextDualEncoderConfig",
-        "VisionTextDualEncoderProcessor",
-    ],
-    "models.visual_bert": ["VisualBertConfig"],
-    "models.vit": ["ViTConfig"],
-    "models.vit_mae": ["ViTMAEConfig"],
-    "models.vit_msn": ["ViTMSNConfig"],
-    "models.vitdet": ["VitDetConfig"],
-    "models.vitmatte": ["VitMatteConfig"],
-    "models.vitpose": ["VitPoseConfig"],
-    "models.vitpose_backbone": ["VitPoseBackboneConfig"],
-    "models.vits": [
-        "VitsConfig",
-        "VitsTokenizer",
-    ],
-    "models.vivit": ["VivitConfig"],
-    "models.wav2vec2": [
-        "Wav2Vec2Config",
-        "Wav2Vec2CTCTokenizer",
-        "Wav2Vec2FeatureExtractor",
-        "Wav2Vec2Processor",
-        "Wav2Vec2Tokenizer",
-    ],
-    "models.wav2vec2_bert": [
-        "Wav2Vec2BertConfig",
-        "Wav2Vec2BertProcessor",
-    ],
-    "models.wav2vec2_conformer": ["Wav2Vec2ConformerConfig"],
-    "models.wav2vec2_phoneme": ["Wav2Vec2PhonemeCTCTokenizer"],
-    "models.wav2vec2_with_lm": ["Wav2Vec2ProcessorWithLM"],
-    "models.wavlm": ["WavLMConfig"],
-    "models.whisper": [
-        "WhisperConfig",
-        "WhisperFeatureExtractor",
-        "WhisperProcessor",
-        "WhisperTokenizer",
-    ],
-    "models.x_clip": [
-        "XCLIPConfig",
-        "XCLIPProcessor",
-        "XCLIPTextConfig",
-        "XCLIPVisionConfig",
-    ],
-    "models.xglm": ["XGLMConfig"],
-    "models.xlm": ["XLMConfig", "XLMTokenizer"],
-    "models.xlm_roberta": ["XLMRobertaConfig"],
-    "models.xlm_roberta_xl": ["XLMRobertaXLConfig"],
-    "models.xlnet": ["XLNetConfig"],
-    "models.xmod": ["XmodConfig"],
-    "models.yolos": ["YolosConfig"],
-    "models.yoso": ["YosoConfig"],
-    "models.zamba": ["ZambaConfig"],
-    "models.zamba2": ["Zamba2Config"],
-    "models.zoedepth": ["ZoeDepthConfig"],
-=======
->>>>>>> 20ceaca2
     "onnx": [],
     "pipelines": [
         "AudioClassificationPipeline",
@@ -1521,3744 +751,6 @@
         logging,
     )
 
-<<<<<<< HEAD
-    _import_structure["models.granitemoeshared"].extend(
-        [
-            "GraniteMoeSharedForCausalLM",
-            "GraniteMoeSharedModel",
-            "GraniteMoeSharedPreTrainedModel",
-        ]
-    )
-    _import_structure["models.grounding_dino"].extend(
-        [
-            "GroundingDinoForObjectDetection",
-            "GroundingDinoModel",
-            "GroundingDinoPreTrainedModel",
-        ]
-    )
-    _import_structure["models.groupvit"].extend(
-        [
-            "GroupViTModel",
-            "GroupViTPreTrainedModel",
-            "GroupViTTextModel",
-            "GroupViTVisionModel",
-        ]
-    )
-    _import_structure["models.helium"].extend(
-        [
-            "HeliumForCausalLM",
-            "HeliumForSequenceClassification",
-            "HeliumForTokenClassification",
-            "HeliumModel",
-            "HeliumPreTrainedModel",
-        ]
-    )
-    _import_structure["models.hiera"].extend(
-        [
-            "HieraBackbone",
-            "HieraForImageClassification",
-            "HieraForPreTraining",
-            "HieraModel",
-            "HieraPreTrainedModel",
-        ]
-    )
-    _import_structure["models.hubert"].extend(
-        [
-            "HubertForCTC",
-            "HubertForSequenceClassification",
-            "HubertModel",
-            "HubertPreTrainedModel",
-        ]
-    )
-    _import_structure["models.ibert"].extend(
-        [
-            "IBertForMaskedLM",
-            "IBertForMultipleChoice",
-            "IBertForQuestionAnswering",
-            "IBertForSequenceClassification",
-            "IBertForTokenClassification",
-            "IBertModel",
-            "IBertPreTrainedModel",
-        ]
-    )
-    _import_structure["models.idefics"].extend(
-        [
-            "IdeficsForVisionText2Text",
-            "IdeficsModel",
-            "IdeficsPreTrainedModel",
-            "IdeficsProcessor",
-        ]
-    )
-    _import_structure["models.idefics2"].extend(
-        [
-            "Idefics2ForConditionalGeneration",
-            "Idefics2Model",
-            "Idefics2PreTrainedModel",
-            "Idefics2Processor",
-        ]
-    )
-    _import_structure["models.idefics3"].extend(
-        [
-            "Idefics3ForConditionalGeneration",
-            "Idefics3Model",
-            "Idefics3PreTrainedModel",
-            "Idefics3Processor",
-            "Idefics3VisionConfig",
-            "Idefics3VisionTransformer",
-        ]
-    )
-    _import_structure["models.ijepa"].extend(
-        [
-            "IJepaForImageClassification",
-            "IJepaModel",
-            "IJepaPreTrainedModel",
-        ]
-    )
-    _import_structure["models.imagegpt"].extend(
-        [
-            "ImageGPTForCausalImageModeling",
-            "ImageGPTForImageClassification",
-            "ImageGPTModel",
-            "ImageGPTPreTrainedModel",
-            "load_tf_weights_in_imagegpt",
-        ]
-    )
-    _import_structure["models.informer"].extend(
-        [
-            "InformerForPrediction",
-            "InformerModel",
-            "InformerPreTrainedModel",
-        ]
-    )
-    _import_structure["models.instructblip"].extend(
-        [
-            "InstructBlipForConditionalGeneration",
-            "InstructBlipPreTrainedModel",
-            "InstructBlipQFormerModel",
-            "InstructBlipVisionModel",
-        ]
-    )
-    _import_structure["models.instructblipvideo"].extend(
-        [
-            "InstructBlipVideoForConditionalGeneration",
-            "InstructBlipVideoPreTrainedModel",
-            "InstructBlipVideoQFormerModel",
-            "InstructBlipVideoVisionModel",
-        ]
-    )
-    _import_structure["models.internvl"].extend(
-        [
-            "InternVLForConditionalGeneration",
-            "InternVLPreTrainedModel",
-            "InternVLVisionModel",
-            "InternVLVisionPreTrainedModel",
-        ]
-    )
-    _import_structure["models.jamba"].extend(
-        [
-            "JambaForCausalLM",
-            "JambaForSequenceClassification",
-            "JambaModel",
-            "JambaPreTrainedModel",
-        ]
-    )
-    _import_structure["models.jetmoe"].extend(
-        [
-            "JetMoeForCausalLM",
-            "JetMoeForSequenceClassification",
-            "JetMoeModel",
-            "JetMoePreTrainedModel",
-        ]
-    )
-    _import_structure["models.kosmos2"].extend(
-        [
-            "Kosmos2ForConditionalGeneration",
-            "Kosmos2Model",
-            "Kosmos2PreTrainedModel",
-        ]
-    )
-    _import_structure["models.layoutlm"].extend(
-        [
-            "LayoutLMForMaskedLM",
-            "LayoutLMForQuestionAnswering",
-            "LayoutLMForSequenceClassification",
-            "LayoutLMForTokenClassification",
-            "LayoutLMModel",
-            "LayoutLMPreTrainedModel",
-        ]
-    )
-    _import_structure["models.layoutlmv2"].extend(
-        [
-            "LayoutLMv2ForQuestionAnswering",
-            "LayoutLMv2ForSequenceClassification",
-            "LayoutLMv2ForTokenClassification",
-            "LayoutLMv2Model",
-            "LayoutLMv2PreTrainedModel",
-        ]
-    )
-    _import_structure["models.layoutlmv3"].extend(
-        [
-            "LayoutLMv3ForQuestionAnswering",
-            "LayoutLMv3ForSequenceClassification",
-            "LayoutLMv3ForTokenClassification",
-            "LayoutLMv3Model",
-            "LayoutLMv3PreTrainedModel",
-        ]
-    )
-    _import_structure["models.led"].extend(
-        [
-            "LEDForConditionalGeneration",
-            "LEDForQuestionAnswering",
-            "LEDForSequenceClassification",
-            "LEDModel",
-            "LEDPreTrainedModel",
-        ]
-    )
-    _import_structure["models.levit"].extend(
-        [
-            "LevitForImageClassification",
-            "LevitForImageClassificationWithTeacher",
-            "LevitModel",
-            "LevitPreTrainedModel",
-        ]
-    )
-    _import_structure["models.lilt"].extend(
-        [
-            "LiltForQuestionAnswering",
-            "LiltForSequenceClassification",
-            "LiltForTokenClassification",
-            "LiltModel",
-            "LiltPreTrainedModel",
-        ]
-    )
-    _import_structure["models.llama"].extend(
-        [
-            "LlamaForCausalLM",
-            "LlamaForQuestionAnswering",
-            "LlamaForSequenceClassification",
-            "LlamaForTokenClassification",
-            "LlamaModel",
-            "LlamaPreTrainedModel",
-        ]
-    )
-    _import_structure["models.llava"].extend(
-        [
-            "LlavaForConditionalGeneration",
-            "LlavaPreTrainedModel",
-        ]
-    )
-    _import_structure["models.llava_next"].extend(
-        [
-            "LlavaNextForConditionalGeneration",
-            "LlavaNextPreTrainedModel",
-        ]
-    )
-    _import_structure["models.phi4_multimodal"].extend(
-        [
-            "Phi4MultimodalForCausalLM",
-            "Phi4MultimodalPreTrainedModel",
-            "Phi4MultimodalAudioModel",
-            "Phi4MultimodalAudioPreTrainedModel",
-            "Phi4MultimodalModel",
-            "Phi4MultimodalVisionModel",
-            "Phi4MultimodalVisionPreTrainedModel",
-        ]
-    )
-    _import_structure["models.llava_next_video"].extend(
-        [
-            "LlavaNextVideoForConditionalGeneration",
-            "LlavaNextVideoPreTrainedModel",
-        ]
-    )
-    _import_structure["models.llava_onevision"].extend(
-        [
-            "LlavaOnevisionForConditionalGeneration",
-            "LlavaOnevisionPreTrainedModel",
-        ]
-    )
-    _import_structure["models.longformer"].extend(
-        [
-            "LongformerForMaskedLM",
-            "LongformerForMultipleChoice",
-            "LongformerForQuestionAnswering",
-            "LongformerForSequenceClassification",
-            "LongformerForTokenClassification",
-            "LongformerModel",
-            "LongformerPreTrainedModel",
-        ]
-    )
-    _import_structure["models.longt5"].extend(
-        [
-            "LongT5EncoderModel",
-            "LongT5ForConditionalGeneration",
-            "LongT5Model",
-            "LongT5PreTrainedModel",
-        ]
-    )
-    _import_structure["models.luke"].extend(
-        [
-            "LukeForEntityClassification",
-            "LukeForEntityPairClassification",
-            "LukeForEntitySpanClassification",
-            "LukeForMaskedLM",
-            "LukeForMultipleChoice",
-            "LukeForQuestionAnswering",
-            "LukeForSequenceClassification",
-            "LukeForTokenClassification",
-            "LukeModel",
-            "LukePreTrainedModel",
-        ]
-    )
-    _import_structure["models.lxmert"].extend(
-        [
-            "LxmertEncoder",
-            "LxmertForPreTraining",
-            "LxmertForQuestionAnswering",
-            "LxmertModel",
-            "LxmertPreTrainedModel",
-            "LxmertVisualFeatureEncoder",
-        ]
-    )
-    _import_structure["models.m2m_100"].extend(
-        [
-            "M2M100ForConditionalGeneration",
-            "M2M100Model",
-            "M2M100PreTrainedModel",
-        ]
-    )
-    _import_structure["models.mamba"].extend(
-        [
-            "MambaForCausalLM",
-            "MambaModel",
-            "MambaPreTrainedModel",
-        ]
-    )
-    _import_structure["models.mamba2"].extend(
-        [
-            "Mamba2ForCausalLM",
-            "Mamba2Model",
-            "Mamba2PreTrainedModel",
-        ]
-    )
-    _import_structure["models.marian"].extend(
-        ["MarianForCausalLM", "MarianModel", "MarianMTModel", "MarianPreTrainedModel"]
-    )
-    _import_structure["models.markuplm"].extend(
-        [
-            "MarkupLMForQuestionAnswering",
-            "MarkupLMForSequenceClassification",
-            "MarkupLMForTokenClassification",
-            "MarkupLMModel",
-            "MarkupLMPreTrainedModel",
-        ]
-    )
-    _import_structure["models.mask2former"].extend(
-        [
-            "Mask2FormerForUniversalSegmentation",
-            "Mask2FormerModel",
-            "Mask2FormerPreTrainedModel",
-        ]
-    )
-    _import_structure["models.maskformer"].extend(
-        [
-            "MaskFormerForInstanceSegmentation",
-            "MaskFormerModel",
-            "MaskFormerPreTrainedModel",
-            "MaskFormerSwinBackbone",
-        ]
-    )
-    _import_structure["models.mbart"].extend(
-        [
-            "MBartForCausalLM",
-            "MBartForConditionalGeneration",
-            "MBartForQuestionAnswering",
-            "MBartForSequenceClassification",
-            "MBartModel",
-            "MBartPreTrainedModel",
-        ]
-    )
-    _import_structure["models.megatron_bert"].extend(
-        [
-            "MegatronBertForCausalLM",
-            "MegatronBertForMaskedLM",
-            "MegatronBertForMultipleChoice",
-            "MegatronBertForNextSentencePrediction",
-            "MegatronBertForPreTraining",
-            "MegatronBertForQuestionAnswering",
-            "MegatronBertForSequenceClassification",
-            "MegatronBertForTokenClassification",
-            "MegatronBertModel",
-            "MegatronBertPreTrainedModel",
-        ]
-    )
-    _import_structure["models.mgp_str"].extend(
-        [
-            "MgpstrForSceneTextRecognition",
-            "MgpstrModel",
-            "MgpstrPreTrainedModel",
-        ]
-    )
-    _import_structure["models.mimi"].extend(
-        [
-            "MimiModel",
-            "MimiPreTrainedModel",
-        ]
-    )
-    _import_structure["models.mistral"].extend(
-        [
-            "MistralForCausalLM",
-            "MistralForQuestionAnswering",
-            "MistralForSequenceClassification",
-            "MistralForTokenClassification",
-            "MistralModel",
-            "MistralPreTrainedModel",
-        ]
-    )
-    _import_structure["models.mistral3"].extend(
-        [
-            "Mistral3ForConditionalGeneration",
-            "Mistral3PreTrainedModel",
-        ]
-    )
-    _import_structure["models.mixtral"].extend(
-        [
-            "MixtralForCausalLM",
-            "MixtralForQuestionAnswering",
-            "MixtralForSequenceClassification",
-            "MixtralForTokenClassification",
-            "MixtralModel",
-            "MixtralPreTrainedModel",
-        ]
-    )
-    _import_structure["models.mllama"].extend(
-        [
-            "MllamaForCausalLM",
-            "MllamaForConditionalGeneration",
-            "MllamaPreTrainedModel",
-            "MllamaProcessor",
-            "MllamaTextModel",
-            "MllamaVisionModel",
-        ]
-    )
-    _import_structure["models.mobilebert"].extend(
-        [
-            "MobileBertForMaskedLM",
-            "MobileBertForMultipleChoice",
-            "MobileBertForNextSentencePrediction",
-            "MobileBertForPreTraining",
-            "MobileBertForQuestionAnswering",
-            "MobileBertForSequenceClassification",
-            "MobileBertForTokenClassification",
-            "MobileBertModel",
-            "MobileBertPreTrainedModel",
-            "load_tf_weights_in_mobilebert",
-        ]
-    )
-    _import_structure["models.mobilenet_v1"].extend(
-        [
-            "MobileNetV1ForImageClassification",
-            "MobileNetV1Model",
-            "MobileNetV1PreTrainedModel",
-            "load_tf_weights_in_mobilenet_v1",
-        ]
-    )
-    _import_structure["models.mobilenet_v2"].extend(
-        [
-            "MobileNetV2ForImageClassification",
-            "MobileNetV2ForSemanticSegmentation",
-            "MobileNetV2Model",
-            "MobileNetV2PreTrainedModel",
-            "load_tf_weights_in_mobilenet_v2",
-        ]
-    )
-    _import_structure["models.mobilevit"].extend(
-        [
-            "MobileViTForImageClassification",
-            "MobileViTForSemanticSegmentation",
-            "MobileViTModel",
-            "MobileViTPreTrainedModel",
-        ]
-    )
-    _import_structure["models.mobilevitv2"].extend(
-        [
-            "MobileViTV2ForImageClassification",
-            "MobileViTV2ForSemanticSegmentation",
-            "MobileViTV2Model",
-            "MobileViTV2PreTrainedModel",
-        ]
-    )
-    _import_structure["models.modernbert"].extend(
-        [
-            "ModernBertForMaskedLM",
-            "ModernBertForSequenceClassification",
-            "ModernBertForTokenClassification",
-            "ModernBertModel",
-            "ModernBertPreTrainedModel",
-        ]
-    )
-    _import_structure["models.moonshine"].extend(
-        [
-            "MoonshineForConditionalGeneration",
-            "MoonshineModel",
-            "MoonshinePreTrainedModel",
-        ]
-    )
-    _import_structure["models.moshi"].extend(
-        [
-            "MoshiForCausalLM",
-            "MoshiForConditionalGeneration",
-            "MoshiModel",
-            "MoshiPreTrainedModel",
-        ]
-    )
-    _import_structure["models.mpnet"].extend(
-        [
-            "MPNetForMaskedLM",
-            "MPNetForMultipleChoice",
-            "MPNetForQuestionAnswering",
-            "MPNetForSequenceClassification",
-            "MPNetForTokenClassification",
-            "MPNetModel",
-            "MPNetPreTrainedModel",
-        ]
-    )
-    _import_structure["models.mpt"].extend(
-        [
-            "MptForCausalLM",
-            "MptForQuestionAnswering",
-            "MptForSequenceClassification",
-            "MptForTokenClassification",
-            "MptModel",
-            "MptPreTrainedModel",
-        ]
-    )
-    _import_structure["models.mra"].extend(
-        [
-            "MraForMaskedLM",
-            "MraForMultipleChoice",
-            "MraForQuestionAnswering",
-            "MraForSequenceClassification",
-            "MraForTokenClassification",
-            "MraModel",
-            "MraPreTrainedModel",
-        ]
-    )
-    _import_structure["models.mt5"].extend(
-        [
-            "MT5EncoderModel",
-            "MT5ForConditionalGeneration",
-            "MT5ForQuestionAnswering",
-            "MT5ForSequenceClassification",
-            "MT5ForTokenClassification",
-            "MT5Model",
-            "MT5PreTrainedModel",
-        ]
-    )
-    _import_structure["models.musicgen"].extend(
-        [
-            "MusicgenForCausalLM",
-            "MusicgenForConditionalGeneration",
-            "MusicgenModel",
-            "MusicgenPreTrainedModel",
-            "MusicgenProcessor",
-        ]
-    )
-    _import_structure["models.musicgen_melody"].extend(
-        [
-            "MusicgenMelodyForCausalLM",
-            "MusicgenMelodyForConditionalGeneration",
-            "MusicgenMelodyModel",
-            "MusicgenMelodyPreTrainedModel",
-        ]
-    )
-    _import_structure["models.mvp"].extend(
-        [
-            "MvpForCausalLM",
-            "MvpForConditionalGeneration",
-            "MvpForQuestionAnswering",
-            "MvpForSequenceClassification",
-            "MvpModel",
-            "MvpPreTrainedModel",
-        ]
-    )
-    _import_structure["models.nemotron"].extend(
-        [
-            "NemotronForCausalLM",
-            "NemotronForQuestionAnswering",
-            "NemotronForSequenceClassification",
-            "NemotronForTokenClassification",
-            "NemotronModel",
-            "NemotronPreTrainedModel",
-        ]
-    )
-    _import_structure["models.nllb_moe"].extend(
-        [
-            "NllbMoeForConditionalGeneration",
-            "NllbMoeModel",
-            "NllbMoePreTrainedModel",
-            "NllbMoeSparseMLP",
-            "NllbMoeTop2Router",
-        ]
-    )
-    _import_structure["models.nystromformer"].extend(
-        [
-            "NystromformerForMaskedLM",
-            "NystromformerForMultipleChoice",
-            "NystromformerForQuestionAnswering",
-            "NystromformerForSequenceClassification",
-            "NystromformerForTokenClassification",
-            "NystromformerModel",
-            "NystromformerPreTrainedModel",
-        ]
-    )
-    _import_structure["models.olmo"].extend(
-        [
-            "OlmoForCausalLM",
-            "OlmoModel",
-            "OlmoPreTrainedModel",
-        ]
-    )
-    _import_structure["models.olmo2"].extend(
-        [
-            "Olmo2ForCausalLM",
-            "Olmo2Model",
-            "Olmo2PreTrainedModel",
-        ]
-    )
-    _import_structure["models.olmoe"].extend(
-        [
-            "OlmoeForCausalLM",
-            "OlmoeModel",
-            "OlmoePreTrainedModel",
-        ]
-    )
-    _import_structure["models.omdet_turbo"].extend(
-        [
-            "OmDetTurboForObjectDetection",
-            "OmDetTurboPreTrainedModel",
-        ]
-    )
-    _import_structure["models.oneformer"].extend(
-        [
-            "OneFormerForUniversalSegmentation",
-            "OneFormerModel",
-            "OneFormerPreTrainedModel",
-        ]
-    )
-    _import_structure["models.openai"].extend(
-        [
-            "OpenAIGPTDoubleHeadsModel",
-            "OpenAIGPTForSequenceClassification",
-            "OpenAIGPTLMHeadModel",
-            "OpenAIGPTModel",
-            "OpenAIGPTPreTrainedModel",
-            "load_tf_weights_in_openai_gpt",
-        ]
-    )
-    _import_structure["models.opt"].extend(
-        [
-            "OPTForCausalLM",
-            "OPTForQuestionAnswering",
-            "OPTForSequenceClassification",
-            "OPTModel",
-            "OPTPreTrainedModel",
-        ]
-    )
-    _import_structure["models.owlv2"].extend(
-        [
-            "Owlv2ForObjectDetection",
-            "Owlv2Model",
-            "Owlv2PreTrainedModel",
-            "Owlv2TextModel",
-            "Owlv2VisionModel",
-        ]
-    )
-    _import_structure["models.owlvit"].extend(
-        [
-            "OwlViTForObjectDetection",
-            "OwlViTModel",
-            "OwlViTPreTrainedModel",
-            "OwlViTTextModel",
-            "OwlViTVisionModel",
-        ]
-    )
-    _import_structure["models.paligemma"].extend(
-        [
-            "PaliGemmaForConditionalGeneration",
-            "PaliGemmaPreTrainedModel",
-            "PaliGemmaProcessor",
-        ]
-    )
-    _import_structure["models.patchtsmixer"].extend(
-        [
-            "PatchTSMixerForPrediction",
-            "PatchTSMixerForPretraining",
-            "PatchTSMixerForRegression",
-            "PatchTSMixerForTimeSeriesClassification",
-            "PatchTSMixerModel",
-            "PatchTSMixerPreTrainedModel",
-        ]
-    )
-    _import_structure["models.patchtst"].extend(
-        [
-            "PatchTSTForClassification",
-            "PatchTSTForPrediction",
-            "PatchTSTForPretraining",
-            "PatchTSTForRegression",
-            "PatchTSTModel",
-            "PatchTSTPreTrainedModel",
-        ]
-    )
-    _import_structure["models.pegasus"].extend(
-        [
-            "PegasusForCausalLM",
-            "PegasusForConditionalGeneration",
-            "PegasusModel",
-            "PegasusPreTrainedModel",
-        ]
-    )
-    _import_structure["models.pegasus_x"].extend(
-        [
-            "PegasusXForConditionalGeneration",
-            "PegasusXModel",
-            "PegasusXPreTrainedModel",
-        ]
-    )
-    _import_structure["models.perceiver"].extend(
-        [
-            "PerceiverForImageClassificationConvProcessing",
-            "PerceiverForImageClassificationFourier",
-            "PerceiverForImageClassificationLearned",
-            "PerceiverForMaskedLM",
-            "PerceiverForMultimodalAutoencoding",
-            "PerceiverForOpticalFlow",
-            "PerceiverForSequenceClassification",
-            "PerceiverModel",
-            "PerceiverPreTrainedModel",
-        ]
-    )
-    _import_structure["models.persimmon"].extend(
-        [
-            "PersimmonForCausalLM",
-            "PersimmonForSequenceClassification",
-            "PersimmonForTokenClassification",
-            "PersimmonModel",
-            "PersimmonPreTrainedModel",
-        ]
-    )
-    _import_structure["models.phi"].extend(
-        [
-            "PhiForCausalLM",
-            "PhiForSequenceClassification",
-            "PhiForTokenClassification",
-            "PhiModel",
-            "PhiPreTrainedModel",
-        ]
-    )
-    _import_structure["models.phi3"].extend(
-        [
-            "Phi3ForCausalLM",
-            "Phi3ForSequenceClassification",
-            "Phi3ForTokenClassification",
-            "Phi3Model",
-            "Phi3PreTrainedModel",
-        ]
-    )
-    _import_structure["models.phimoe"].extend(
-        [
-            "PhimoeForCausalLM",
-            "PhimoeForSequenceClassification",
-            "PhimoeModel",
-            "PhimoePreTrainedModel",
-        ]
-    )
-    _import_structure["models.pix2struct"].extend(
-        [
-            "Pix2StructForConditionalGeneration",
-            "Pix2StructPreTrainedModel",
-            "Pix2StructTextModel",
-            "Pix2StructVisionModel",
-        ]
-    )
-    _import_structure["models.pixtral"].extend(["PixtralPreTrainedModel", "PixtralVisionModel"])
-    _import_structure["models.plbart"].extend(
-        [
-            "PLBartForCausalLM",
-            "PLBartForConditionalGeneration",
-            "PLBartForSequenceClassification",
-            "PLBartModel",
-            "PLBartPreTrainedModel",
-        ]
-    )
-    _import_structure["models.poolformer"].extend(
-        [
-            "PoolFormerForImageClassification",
-            "PoolFormerModel",
-            "PoolFormerPreTrainedModel",
-        ]
-    )
-    _import_structure["models.pop2piano"].extend(
-        [
-            "Pop2PianoForConditionalGeneration",
-            "Pop2PianoPreTrainedModel",
-        ]
-    )
-    _import_structure["models.prompt_depth_anything"].extend(
-        [
-            "PromptDepthAnythingForDepthEstimation",
-            "PromptDepthAnythingPreTrainedModel",
-        ]
-    )
-    _import_structure["models.prophetnet"].extend(
-        [
-            "ProphetNetDecoder",
-            "ProphetNetEncoder",
-            "ProphetNetForCausalLM",
-            "ProphetNetForConditionalGeneration",
-            "ProphetNetModel",
-            "ProphetNetPreTrainedModel",
-        ]
-    )
-    _import_structure["models.pvt"].extend(
-        [
-            "PvtForImageClassification",
-            "PvtModel",
-            "PvtPreTrainedModel",
-        ]
-    )
-    _import_structure["models.pvt_v2"].extend(
-        [
-            "PvtV2Backbone",
-            "PvtV2ForImageClassification",
-            "PvtV2Model",
-            "PvtV2PreTrainedModel",
-        ]
-    )
-    _import_structure["models.qwen2"].extend(
-        [
-            "Qwen2ForCausalLM",
-            "Qwen2ForQuestionAnswering",
-            "Qwen2ForSequenceClassification",
-            "Qwen2ForTokenClassification",
-            "Qwen2Model",
-            "Qwen2PreTrainedModel",
-        ]
-    )
-    _import_structure["models.qwen2_5_vl"].extend(
-        [
-            "Qwen2_5_VLForConditionalGeneration",
-            "Qwen2_5_VLModel",
-            "Qwen2_5_VLPreTrainedModel",
-        ]
-    )
-    _import_structure["models.qwen2_audio"].extend(
-        [
-            "Qwen2AudioEncoder",
-            "Qwen2AudioForConditionalGeneration",
-            "Qwen2AudioPreTrainedModel",
-        ]
-    )
-    _import_structure["models.qwen2_moe"].extend(
-        [
-            "Qwen2MoeForCausalLM",
-            "Qwen2MoeForQuestionAnswering",
-            "Qwen2MoeForSequenceClassification",
-            "Qwen2MoeForTokenClassification",
-            "Qwen2MoeModel",
-            "Qwen2MoePreTrainedModel",
-        ]
-    )
-    _import_structure["models.qwen2_vl"].extend(
-        [
-            "Qwen2VLForConditionalGeneration",
-            "Qwen2VLModel",
-            "Qwen2VLPreTrainedModel",
-        ]
-    )
-    _import_structure["models.rag"].extend(
-        [
-            "RagModel",
-            "RagPreTrainedModel",
-            "RagSequenceForGeneration",
-            "RagTokenForGeneration",
-        ]
-    )
-    _import_structure["models.recurrent_gemma"].extend(
-        [
-            "RecurrentGemmaForCausalLM",
-            "RecurrentGemmaModel",
-            "RecurrentGemmaPreTrainedModel",
-        ]
-    )
-    _import_structure["models.reformer"].extend(
-        [
-            "ReformerForMaskedLM",
-            "ReformerForQuestionAnswering",
-            "ReformerForSequenceClassification",
-            "ReformerModel",
-            "ReformerModelWithLMHead",
-            "ReformerPreTrainedModel",
-        ]
-    )
-    _import_structure["models.regnet"].extend(
-        [
-            "RegNetForImageClassification",
-            "RegNetModel",
-            "RegNetPreTrainedModel",
-        ]
-    )
-    _import_structure["models.rembert"].extend(
-        [
-            "RemBertForCausalLM",
-            "RemBertForMaskedLM",
-            "RemBertForMultipleChoice",
-            "RemBertForQuestionAnswering",
-            "RemBertForSequenceClassification",
-            "RemBertForTokenClassification",
-            "RemBertModel",
-            "RemBertPreTrainedModel",
-            "load_tf_weights_in_rembert",
-        ]
-    )
-    _import_structure["models.resnet"].extend(
-        [
-            "ResNetBackbone",
-            "ResNetForImageClassification",
-            "ResNetModel",
-            "ResNetPreTrainedModel",
-        ]
-    )
-    _import_structure["models.roberta"].extend(
-        [
-            "RobertaForCausalLM",
-            "RobertaForMaskedLM",
-            "RobertaForMultipleChoice",
-            "RobertaForQuestionAnswering",
-            "RobertaForSequenceClassification",
-            "RobertaForTokenClassification",
-            "RobertaModel",
-            "RobertaPreTrainedModel",
-        ]
-    )
-    _import_structure["models.roberta_prelayernorm"].extend(
-        [
-            "RobertaPreLayerNormForCausalLM",
-            "RobertaPreLayerNormForMaskedLM",
-            "RobertaPreLayerNormForMultipleChoice",
-            "RobertaPreLayerNormForQuestionAnswering",
-            "RobertaPreLayerNormForSequenceClassification",
-            "RobertaPreLayerNormForTokenClassification",
-            "RobertaPreLayerNormModel",
-            "RobertaPreLayerNormPreTrainedModel",
-        ]
-    )
-    _import_structure["models.roc_bert"].extend(
-        [
-            "RoCBertForCausalLM",
-            "RoCBertForMaskedLM",
-            "RoCBertForMultipleChoice",
-            "RoCBertForPreTraining",
-            "RoCBertForQuestionAnswering",
-            "RoCBertForSequenceClassification",
-            "RoCBertForTokenClassification",
-            "RoCBertModel",
-            "RoCBertPreTrainedModel",
-            "load_tf_weights_in_roc_bert",
-        ]
-    )
-    _import_structure["models.roformer"].extend(
-        [
-            "RoFormerForCausalLM",
-            "RoFormerForMaskedLM",
-            "RoFormerForMultipleChoice",
-            "RoFormerForQuestionAnswering",
-            "RoFormerForSequenceClassification",
-            "RoFormerForTokenClassification",
-            "RoFormerModel",
-            "RoFormerPreTrainedModel",
-            "load_tf_weights_in_roformer",
-        ]
-    )
-    _import_structure["models.rt_detr"].extend(
-        [
-            "RTDetrForObjectDetection",
-            "RTDetrModel",
-            "RTDetrPreTrainedModel",
-            "RTDetrResNetBackbone",
-            "RTDetrResNetPreTrainedModel",
-        ]
-    )
-    _import_structure["models.rt_detr_v2"].extend(
-        ["RTDetrV2ForObjectDetection", "RTDetrV2Model", "RTDetrV2PreTrainedModel"]
-    )
-    _import_structure["models.rwkv"].extend(
-        [
-            "RwkvForCausalLM",
-            "RwkvModel",
-            "RwkvPreTrainedModel",
-        ]
-    )
-    _import_structure["models.sam"].extend(
-        [
-            "SamModel",
-            "SamPreTrainedModel",
-        ]
-    )
-    _import_structure["models.seamless_m4t"].extend(
-        [
-            "SeamlessM4TCodeHifiGan",
-            "SeamlessM4TForSpeechToSpeech",
-            "SeamlessM4TForSpeechToText",
-            "SeamlessM4TForTextToSpeech",
-            "SeamlessM4TForTextToText",
-            "SeamlessM4THifiGan",
-            "SeamlessM4TModel",
-            "SeamlessM4TPreTrainedModel",
-            "SeamlessM4TTextToUnitForConditionalGeneration",
-            "SeamlessM4TTextToUnitModel",
-        ]
-    )
-    _import_structure["models.seamless_m4t_v2"].extend(
-        [
-            "SeamlessM4Tv2ForSpeechToSpeech",
-            "SeamlessM4Tv2ForSpeechToText",
-            "SeamlessM4Tv2ForTextToSpeech",
-            "SeamlessM4Tv2ForTextToText",
-            "SeamlessM4Tv2Model",
-            "SeamlessM4Tv2PreTrainedModel",
-        ]
-    )
-    _import_structure["models.segformer"].extend(
-        [
-            "SegformerDecodeHead",
-            "SegformerForImageClassification",
-            "SegformerForSemanticSegmentation",
-            "SegformerModel",
-            "SegformerPreTrainedModel",
-        ]
-    )
-    _import_structure["models.seggpt"].extend(
-        [
-            "SegGptForImageSegmentation",
-            "SegGptModel",
-            "SegGptPreTrainedModel",
-        ]
-    )
-    _import_structure["models.sew"].extend(
-        [
-            "SEWForCTC",
-            "SEWForSequenceClassification",
-            "SEWModel",
-            "SEWPreTrainedModel",
-        ]
-    )
-    _import_structure["models.sew_d"].extend(
-        [
-            "SEWDForCTC",
-            "SEWDForSequenceClassification",
-            "SEWDModel",
-            "SEWDPreTrainedModel",
-        ]
-    )
-    _import_structure["models.shieldgemma2"].append("ShieldGemma2ForImageClassification")
-    _import_structure["models.siglip"].extend(
-        [
-            "SiglipForImageClassification",
-            "SiglipModel",
-            "SiglipPreTrainedModel",
-            "SiglipTextModel",
-            "SiglipVisionModel",
-        ]
-    )
-    _import_structure["models.siglip2"].extend(
-        [
-            "Siglip2ForImageClassification",
-            "Siglip2Model",
-            "Siglip2PreTrainedModel",
-            "Siglip2TextModel",
-            "Siglip2VisionModel",
-        ]
-    )
-    _import_structure["models.smolvlm"].extend(
-        [
-            "SmolVLMForConditionalGeneration",
-            "SmolVLMModel",
-            "SmolVLMPreTrainedModel",
-            "SmolVLMProcessor",
-            "SmolVLMVisionConfig",
-            "SmolVLMVisionTransformer",
-        ]
-    )
-    _import_structure["models.speech_encoder_decoder"].extend(["SpeechEncoderDecoderModel"])
-    _import_structure["models.speech_to_text"].extend(
-        [
-            "Speech2TextForConditionalGeneration",
-            "Speech2TextModel",
-            "Speech2TextPreTrainedModel",
-        ]
-    )
-    _import_structure["models.speecht5"].extend(
-        [
-            "SpeechT5ForSpeechToSpeech",
-            "SpeechT5ForSpeechToText",
-            "SpeechT5ForTextToSpeech",
-            "SpeechT5HifiGan",
-            "SpeechT5Model",
-            "SpeechT5PreTrainedModel",
-        ]
-    )
-    _import_structure["models.splinter"].extend(
-        [
-            "SplinterForPreTraining",
-            "SplinterForQuestionAnswering",
-            "SplinterModel",
-            "SplinterPreTrainedModel",
-        ]
-    )
-    _import_structure["models.squeezebert"].extend(
-        [
-            "SqueezeBertForMaskedLM",
-            "SqueezeBertForMultipleChoice",
-            "SqueezeBertForQuestionAnswering",
-            "SqueezeBertForSequenceClassification",
-            "SqueezeBertForTokenClassification",
-            "SqueezeBertModel",
-            "SqueezeBertPreTrainedModel",
-        ]
-    )
-    _import_structure["models.stablelm"].extend(
-        [
-            "StableLmForCausalLM",
-            "StableLmForSequenceClassification",
-            "StableLmForTokenClassification",
-            "StableLmModel",
-            "StableLmPreTrainedModel",
-        ]
-    )
-    _import_structure["models.starcoder2"].extend(
-        [
-            "Starcoder2ForCausalLM",
-            "Starcoder2ForSequenceClassification",
-            "Starcoder2ForTokenClassification",
-            "Starcoder2Model",
-            "Starcoder2PreTrainedModel",
-        ]
-    )
-    _import_structure["models.superglue"].extend(
-        [
-            "SuperGlueForKeypointMatching",
-            "SuperGluePreTrainedModel",
-        ]
-    )
-    _import_structure["models.superpoint"].extend(
-        [
-            "SuperPointForKeypointDetection",
-            "SuperPointPreTrainedModel",
-        ]
-    )
-    _import_structure["models.swiftformer"].extend(
-        [
-            "SwiftFormerForImageClassification",
-            "SwiftFormerModel",
-            "SwiftFormerPreTrainedModel",
-        ]
-    )
-    _import_structure["models.swin"].extend(
-        [
-            "SwinBackbone",
-            "SwinForImageClassification",
-            "SwinForMaskedImageModeling",
-            "SwinModel",
-            "SwinPreTrainedModel",
-        ]
-    )
-    _import_structure["models.swin2sr"].extend(
-        [
-            "Swin2SRForImageSuperResolution",
-            "Swin2SRModel",
-            "Swin2SRPreTrainedModel",
-        ]
-    )
-    _import_structure["models.swinv2"].extend(
-        [
-            "Swinv2Backbone",
-            "Swinv2ForImageClassification",
-            "Swinv2ForMaskedImageModeling",
-            "Swinv2Model",
-            "Swinv2PreTrainedModel",
-        ]
-    )
-    _import_structure["models.switch_transformers"].extend(
-        [
-            "SwitchTransformersEncoderModel",
-            "SwitchTransformersForConditionalGeneration",
-            "SwitchTransformersModel",
-            "SwitchTransformersPreTrainedModel",
-            "SwitchTransformersSparseMLP",
-            "SwitchTransformersTop1Router",
-        ]
-    )
-    _import_structure["models.t5"].extend(
-        [
-            "T5EncoderModel",
-            "T5ForConditionalGeneration",
-            "T5ForQuestionAnswering",
-            "T5ForSequenceClassification",
-            "T5ForTokenClassification",
-            "T5Model",
-            "T5PreTrainedModel",
-            "load_tf_weights_in_t5",
-        ]
-    )
-    _import_structure["models.table_transformer"].extend(
-        [
-            "TableTransformerForObjectDetection",
-            "TableTransformerModel",
-            "TableTransformerPreTrainedModel",
-        ]
-    )
-    _import_structure["models.tapas"].extend(
-        [
-            "TapasForMaskedLM",
-            "TapasForQuestionAnswering",
-            "TapasForSequenceClassification",
-            "TapasModel",
-            "TapasPreTrainedModel",
-            "load_tf_weights_in_tapas",
-        ]
-    )
-    _import_structure["models.textnet"].extend(
-        [
-            "TextNetBackbone",
-            "TextNetForImageClassification",
-            "TextNetModel",
-            "TextNetPreTrainedModel",
-        ]
-    )
-    _import_structure["models.time_series_transformer"].extend(
-        [
-            "TimeSeriesTransformerForPrediction",
-            "TimeSeriesTransformerModel",
-            "TimeSeriesTransformerPreTrainedModel",
-        ]
-    )
-    _import_structure["models.timesformer"].extend(
-        [
-            "TimesformerForVideoClassification",
-            "TimesformerModel",
-            "TimesformerPreTrainedModel",
-        ]
-    )
-    _import_structure["models.timm_backbone"].extend(["TimmBackbone"])
-    _import_structure["models.timm_wrapper"].extend(
-        ["TimmWrapperForImageClassification", "TimmWrapperModel", "TimmWrapperPreTrainedModel"]
-    )
-    _import_structure["models.trocr"].extend(
-        [
-            "TrOCRForCausalLM",
-            "TrOCRPreTrainedModel",
-        ]
-    )
-    _import_structure["models.tvp"].extend(
-        [
-            "TvpForVideoGrounding",
-            "TvpModel",
-            "TvpPreTrainedModel",
-        ]
-    )
-    _import_structure["models.udop"].extend(
-        [
-            "UdopEncoderModel",
-            "UdopForConditionalGeneration",
-            "UdopModel",
-            "UdopPreTrainedModel",
-        ],
-    )
-    _import_structure["models.umt5"].extend(
-        [
-            "UMT5EncoderModel",
-            "UMT5ForConditionalGeneration",
-            "UMT5ForQuestionAnswering",
-            "UMT5ForSequenceClassification",
-            "UMT5ForTokenClassification",
-            "UMT5Model",
-            "UMT5PreTrainedModel",
-        ]
-    )
-    _import_structure["models.unispeech"].extend(
-        [
-            "UniSpeechForCTC",
-            "UniSpeechForPreTraining",
-            "UniSpeechForSequenceClassification",
-            "UniSpeechModel",
-            "UniSpeechPreTrainedModel",
-        ]
-    )
-    _import_structure["models.unispeech_sat"].extend(
-        [
-            "UniSpeechSatForAudioFrameClassification",
-            "UniSpeechSatForCTC",
-            "UniSpeechSatForPreTraining",
-            "UniSpeechSatForSequenceClassification",
-            "UniSpeechSatForXVector",
-            "UniSpeechSatModel",
-            "UniSpeechSatPreTrainedModel",
-        ]
-    )
-    _import_structure["models.univnet"].extend(
-        [
-            "UnivNetModel",
-        ]
-    )
-    _import_structure["models.upernet"].extend(
-        [
-            "UperNetForSemanticSegmentation",
-            "UperNetPreTrainedModel",
-        ]
-    )
-    _import_structure["models.video_llava"].extend(
-        [
-            "VideoLlavaForConditionalGeneration",
-            "VideoLlavaPreTrainedModel",
-            "VideoLlavaProcessor",
-        ]
-    )
-    _import_structure["models.videomae"].extend(
-        [
-            "VideoMAEForPreTraining",
-            "VideoMAEForVideoClassification",
-            "VideoMAEModel",
-            "VideoMAEPreTrainedModel",
-        ]
-    )
-    _import_structure["models.vilt"].extend(
-        [
-            "ViltForImageAndTextRetrieval",
-            "ViltForImagesAndTextClassification",
-            "ViltForMaskedLM",
-            "ViltForQuestionAnswering",
-            "ViltForTokenClassification",
-            "ViltModel",
-            "ViltPreTrainedModel",
-        ]
-    )
-    _import_structure["models.vipllava"].extend(
-        [
-            "VipLlavaForConditionalGeneration",
-            "VipLlavaPreTrainedModel",
-        ]
-    )
-    _import_structure["models.vision_encoder_decoder"].extend(["VisionEncoderDecoderModel"])
-    _import_structure["models.vision_text_dual_encoder"].extend(["VisionTextDualEncoderModel"])
-    _import_structure["models.visual_bert"].extend(
-        [
-            "VisualBertForMultipleChoice",
-            "VisualBertForPreTraining",
-            "VisualBertForQuestionAnswering",
-            "VisualBertForRegionToPhraseAlignment",
-            "VisualBertForVisualReasoning",
-            "VisualBertModel",
-            "VisualBertPreTrainedModel",
-        ]
-    )
-    _import_structure["models.vit"].extend(
-        [
-            "ViTForImageClassification",
-            "ViTForMaskedImageModeling",
-            "ViTModel",
-            "ViTPreTrainedModel",
-        ]
-    )
-    _import_structure["models.vit_mae"].extend(
-        [
-            "ViTMAEForPreTraining",
-            "ViTMAEModel",
-            "ViTMAEPreTrainedModel",
-        ]
-    )
-    _import_structure["models.vit_msn"].extend(
-        [
-            "ViTMSNForImageClassification",
-            "ViTMSNModel",
-            "ViTMSNPreTrainedModel",
-        ]
-    )
-    _import_structure["models.vitdet"].extend(
-        [
-            "VitDetBackbone",
-            "VitDetModel",
-            "VitDetPreTrainedModel",
-        ]
-    )
-    _import_structure["models.vitmatte"].extend(
-        [
-            "VitMatteForImageMatting",
-            "VitMattePreTrainedModel",
-        ]
-    )
-    _import_structure["models.vitpose"].extend(
-        [
-            "VitPoseForPoseEstimation",
-            "VitPosePreTrainedModel",
-        ]
-    )
-    _import_structure["models.vitpose_backbone"].extend(
-        [
-            "VitPoseBackbone",
-            "VitPoseBackbonePreTrainedModel",
-        ]
-    )
-    _import_structure["models.vits"].extend(
-        [
-            "VitsModel",
-            "VitsPreTrainedModel",
-        ]
-    )
-    _import_structure["models.vivit"].extend(
-        [
-            "VivitForVideoClassification",
-            "VivitModel",
-            "VivitPreTrainedModel",
-        ]
-    )
-    _import_structure["models.wav2vec2"].extend(
-        [
-            "Wav2Vec2ForAudioFrameClassification",
-            "Wav2Vec2ForCTC",
-            "Wav2Vec2ForMaskedLM",
-            "Wav2Vec2ForPreTraining",
-            "Wav2Vec2ForSequenceClassification",
-            "Wav2Vec2ForXVector",
-            "Wav2Vec2Model",
-            "Wav2Vec2PreTrainedModel",
-        ]
-    )
-    _import_structure["models.wav2vec2_bert"].extend(
-        [
-            "Wav2Vec2BertForAudioFrameClassification",
-            "Wav2Vec2BertForCTC",
-            "Wav2Vec2BertForSequenceClassification",
-            "Wav2Vec2BertForXVector",
-            "Wav2Vec2BertModel",
-            "Wav2Vec2BertPreTrainedModel",
-        ]
-    )
-    _import_structure["models.wav2vec2_conformer"].extend(
-        [
-            "Wav2Vec2ConformerForAudioFrameClassification",
-            "Wav2Vec2ConformerForCTC",
-            "Wav2Vec2ConformerForPreTraining",
-            "Wav2Vec2ConformerForSequenceClassification",
-            "Wav2Vec2ConformerForXVector",
-            "Wav2Vec2ConformerModel",
-            "Wav2Vec2ConformerPreTrainedModel",
-        ]
-    )
-    _import_structure["models.wavlm"].extend(
-        [
-            "WavLMForAudioFrameClassification",
-            "WavLMForCTC",
-            "WavLMForSequenceClassification",
-            "WavLMForXVector",
-            "WavLMModel",
-            "WavLMPreTrainedModel",
-        ]
-    )
-    _import_structure["models.whisper"].extend(
-        [
-            "WhisperForAudioClassification",
-            "WhisperForCausalLM",
-            "WhisperForConditionalGeneration",
-            "WhisperModel",
-            "WhisperPreTrainedModel",
-        ]
-    )
-    _import_structure["models.x_clip"].extend(
-        [
-            "XCLIPModel",
-            "XCLIPPreTrainedModel",
-            "XCLIPTextModel",
-            "XCLIPVisionModel",
-        ]
-    )
-    _import_structure["models.xglm"].extend(
-        [
-            "XGLMForCausalLM",
-            "XGLMModel",
-            "XGLMPreTrainedModel",
-        ]
-    )
-    _import_structure["models.xlm"].extend(
-        [
-            "XLMForMultipleChoice",
-            "XLMForQuestionAnswering",
-            "XLMForQuestionAnsweringSimple",
-            "XLMForSequenceClassification",
-            "XLMForTokenClassification",
-            "XLMModel",
-            "XLMPreTrainedModel",
-            "XLMWithLMHeadModel",
-        ]
-    )
-    _import_structure["models.xlm_roberta"].extend(
-        [
-            "XLMRobertaForCausalLM",
-            "XLMRobertaForMaskedLM",
-            "XLMRobertaForMultipleChoice",
-            "XLMRobertaForQuestionAnswering",
-            "XLMRobertaForSequenceClassification",
-            "XLMRobertaForTokenClassification",
-            "XLMRobertaModel",
-            "XLMRobertaPreTrainedModel",
-        ]
-    )
-    _import_structure["models.xlm_roberta_xl"].extend(
-        [
-            "XLMRobertaXLForCausalLM",
-            "XLMRobertaXLForMaskedLM",
-            "XLMRobertaXLForMultipleChoice",
-            "XLMRobertaXLForQuestionAnswering",
-            "XLMRobertaXLForSequenceClassification",
-            "XLMRobertaXLForTokenClassification",
-            "XLMRobertaXLModel",
-            "XLMRobertaXLPreTrainedModel",
-        ]
-    )
-    _import_structure["models.xlnet"].extend(
-        [
-            "XLNetForMultipleChoice",
-            "XLNetForQuestionAnswering",
-            "XLNetForQuestionAnsweringSimple",
-            "XLNetForSequenceClassification",
-            "XLNetForTokenClassification",
-            "XLNetLMHeadModel",
-            "XLNetModel",
-            "XLNetPreTrainedModel",
-            "load_tf_weights_in_xlnet",
-        ]
-    )
-    _import_structure["models.xmod"].extend(
-        [
-            "XmodForCausalLM",
-            "XmodForMaskedLM",
-            "XmodForMultipleChoice",
-            "XmodForQuestionAnswering",
-            "XmodForSequenceClassification",
-            "XmodForTokenClassification",
-            "XmodModel",
-            "XmodPreTrainedModel",
-        ]
-    )
-    _import_structure["models.yolos"].extend(
-        [
-            "YolosForObjectDetection",
-            "YolosModel",
-            "YolosPreTrainedModel",
-        ]
-    )
-    _import_structure["models.yoso"].extend(
-        [
-            "YosoForMaskedLM",
-            "YosoForMultipleChoice",
-            "YosoForQuestionAnswering",
-            "YosoForSequenceClassification",
-            "YosoForTokenClassification",
-            "YosoModel",
-            "YosoPreTrainedModel",
-        ]
-    )
-    _import_structure["models.zamba"].extend(
-        [
-            "ZambaForCausalLM",
-            "ZambaForSequenceClassification",
-            "ZambaModel",
-            "ZambaPreTrainedModel",
-        ]
-    )
-    _import_structure["models.zamba2"].extend(
-        [
-            "Zamba2ForCausalLM",
-            "Zamba2ForSequenceClassification",
-            "Zamba2Model",
-            "Zamba2PreTrainedModel",
-        ]
-    )
-    _import_structure["models.zoedepth"].extend(
-        [
-            "ZoeDepthForDepthEstimation",
-            "ZoeDepthPreTrainedModel",
-        ]
-    )
-    _import_structure["optimization"] = [
-        "Adafactor",
-        "get_constant_schedule",
-        "get_constant_schedule_with_warmup",
-        "get_cosine_schedule_with_warmup",
-        "get_cosine_with_hard_restarts_schedule_with_warmup",
-        "get_inverse_sqrt_schedule",
-        "get_linear_schedule_with_warmup",
-        "get_polynomial_decay_schedule_with_warmup",
-        "get_scheduler",
-        "get_wsd_schedule",
-    ]
-    _import_structure["pytorch_utils"] = [
-        "Conv1D",
-        "apply_chunking_to_forward",
-        "prune_layer",
-    ]
-    _import_structure["sagemaker"] = []
-    _import_structure["time_series_utils"] = []
-    _import_structure["trainer"] = ["Trainer"]
-    _import_structure["trainer_pt_utils"] = ["torch_distributed_zero_first"]
-    _import_structure["trainer_seq2seq"] = ["Seq2SeqTrainer"]
-
-# TensorFlow-backed objects
-try:
-    if not is_tf_available():
-        raise OptionalDependencyNotAvailable()
-except OptionalDependencyNotAvailable:
-    from .utils import dummy_tf_objects
-
-    _import_structure["utils.dummy_tf_objects"] = [name for name in dir(dummy_tf_objects) if not name.startswith("_")]
-else:
-    _import_structure["activations_tf"] = []
-    _import_structure["generation"].extend(
-        [
-            "TFForcedBOSTokenLogitsProcessor",
-            "TFForcedEOSTokenLogitsProcessor",
-            "TFForceTokensLogitsProcessor",
-            "TFGenerationMixin",
-            "TFLogitsProcessor",
-            "TFLogitsProcessorList",
-            "TFLogitsWarper",
-            "TFMinLengthLogitsProcessor",
-            "TFNoBadWordsLogitsProcessor",
-            "TFNoRepeatNGramLogitsProcessor",
-            "TFRepetitionPenaltyLogitsProcessor",
-            "TFSuppressTokensAtBeginLogitsProcessor",
-            "TFSuppressTokensLogitsProcessor",
-            "TFTemperatureLogitsWarper",
-            "TFTopKLogitsWarper",
-            "TFTopPLogitsWarper",
-        ]
-    )
-    _import_structure["keras_callbacks"] = ["KerasMetricCallback", "PushToHubCallback"]
-    _import_structure["modeling_tf_outputs"] = []
-    _import_structure["modeling_tf_utils"] = [
-        "TFPreTrainedModel",
-        "TFSequenceSummary",
-        "TFSharedEmbeddings",
-        "shape_list",
-    ]
-    # TensorFlow models structure
-    _import_structure["models.albert"].extend(
-        [
-            "TFAlbertForMaskedLM",
-            "TFAlbertForMultipleChoice",
-            "TFAlbertForPreTraining",
-            "TFAlbertForQuestionAnswering",
-            "TFAlbertForSequenceClassification",
-            "TFAlbertForTokenClassification",
-            "TFAlbertMainLayer",
-            "TFAlbertModel",
-            "TFAlbertPreTrainedModel",
-        ]
-    )
-    _import_structure["models.auto"].extend(
-        [
-            "TF_MODEL_FOR_AUDIO_CLASSIFICATION_MAPPING",
-            "TF_MODEL_FOR_CAUSAL_LM_MAPPING",
-            "TF_MODEL_FOR_DOCUMENT_QUESTION_ANSWERING_MAPPING",
-            "TF_MODEL_FOR_IMAGE_CLASSIFICATION_MAPPING",
-            "TF_MODEL_FOR_MASKED_IMAGE_MODELING_MAPPING",
-            "TF_MODEL_FOR_MASKED_LM_MAPPING",
-            "TF_MODEL_FOR_MASK_GENERATION_MAPPING",
-            "TF_MODEL_FOR_MULTIPLE_CHOICE_MAPPING",
-            "TF_MODEL_FOR_NEXT_SENTENCE_PREDICTION_MAPPING",
-            "TF_MODEL_FOR_PRETRAINING_MAPPING",
-            "TF_MODEL_FOR_QUESTION_ANSWERING_MAPPING",
-            "TF_MODEL_FOR_SEMANTIC_SEGMENTATION_MAPPING",
-            "TF_MODEL_FOR_SEQ_TO_SEQ_CAUSAL_LM_MAPPING",
-            "TF_MODEL_FOR_SEQUENCE_CLASSIFICATION_MAPPING",
-            "TF_MODEL_FOR_SPEECH_SEQ_2_SEQ_MAPPING",
-            "TF_MODEL_FOR_TABLE_QUESTION_ANSWERING_MAPPING",
-            "TF_MODEL_FOR_TEXT_ENCODING_MAPPING",
-            "TF_MODEL_FOR_TOKEN_CLASSIFICATION_MAPPING",
-            "TF_MODEL_FOR_VISION_2_SEQ_MAPPING",
-            "TF_MODEL_FOR_ZERO_SHOT_IMAGE_CLASSIFICATION_MAPPING",
-            "TF_MODEL_MAPPING",
-            "TF_MODEL_WITH_LM_HEAD_MAPPING",
-            "TFAutoModel",
-            "TFAutoModelForAudioClassification",
-            "TFAutoModelForCausalLM",
-            "TFAutoModelForDocumentQuestionAnswering",
-            "TFAutoModelForImageClassification",
-            "TFAutoModelForMaskedImageModeling",
-            "TFAutoModelForMaskedLM",
-            "TFAutoModelForMaskGeneration",
-            "TFAutoModelForMultipleChoice",
-            "TFAutoModelForNextSentencePrediction",
-            "TFAutoModelForPreTraining",
-            "TFAutoModelForQuestionAnswering",
-            "TFAutoModelForSemanticSegmentation",
-            "TFAutoModelForSeq2SeqLM",
-            "TFAutoModelForSequenceClassification",
-            "TFAutoModelForSpeechSeq2Seq",
-            "TFAutoModelForTableQuestionAnswering",
-            "TFAutoModelForTextEncoding",
-            "TFAutoModelForTokenClassification",
-            "TFAutoModelForVision2Seq",
-            "TFAutoModelForZeroShotImageClassification",
-            "TFAutoModelWithLMHead",
-        ]
-    )
-    _import_structure["models.bart"].extend(
-        [
-            "TFBartForConditionalGeneration",
-            "TFBartForSequenceClassification",
-            "TFBartModel",
-            "TFBartPretrainedModel",
-        ]
-    )
-    _import_structure["models.bert"].extend(
-        [
-            "TFBertForMaskedLM",
-            "TFBertForMultipleChoice",
-            "TFBertForNextSentencePrediction",
-            "TFBertForPreTraining",
-            "TFBertForQuestionAnswering",
-            "TFBertForSequenceClassification",
-            "TFBertForTokenClassification",
-            "TFBertLMHeadModel",
-            "TFBertMainLayer",
-            "TFBertModel",
-            "TFBertPreTrainedModel",
-        ]
-    )
-    _import_structure["models.blenderbot"].extend(
-        [
-            "TFBlenderbotForConditionalGeneration",
-            "TFBlenderbotModel",
-            "TFBlenderbotPreTrainedModel",
-        ]
-    )
-    _import_structure["models.blenderbot_small"].extend(
-        [
-            "TFBlenderbotSmallForConditionalGeneration",
-            "TFBlenderbotSmallModel",
-            "TFBlenderbotSmallPreTrainedModel",
-        ]
-    )
-    _import_structure["models.blip"].extend(
-        [
-            "TFBlipForConditionalGeneration",
-            "TFBlipForImageTextRetrieval",
-            "TFBlipForQuestionAnswering",
-            "TFBlipModel",
-            "TFBlipPreTrainedModel",
-            "TFBlipTextModel",
-            "TFBlipVisionModel",
-        ]
-    )
-    _import_structure["models.camembert"].extend(
-        [
-            "TFCamembertForCausalLM",
-            "TFCamembertForMaskedLM",
-            "TFCamembertForMultipleChoice",
-            "TFCamembertForQuestionAnswering",
-            "TFCamembertForSequenceClassification",
-            "TFCamembertForTokenClassification",
-            "TFCamembertModel",
-            "TFCamembertPreTrainedModel",
-        ]
-    )
-    _import_structure["models.clip"].extend(
-        [
-            "TFCLIPModel",
-            "TFCLIPPreTrainedModel",
-            "TFCLIPTextModel",
-            "TFCLIPVisionModel",
-        ]
-    )
-    _import_structure["models.convbert"].extend(
-        [
-            "TFConvBertForMaskedLM",
-            "TFConvBertForMultipleChoice",
-            "TFConvBertForQuestionAnswering",
-            "TFConvBertForSequenceClassification",
-            "TFConvBertForTokenClassification",
-            "TFConvBertModel",
-            "TFConvBertPreTrainedModel",
-        ]
-    )
-    _import_structure["models.convnext"].extend(
-        [
-            "TFConvNextForImageClassification",
-            "TFConvNextModel",
-            "TFConvNextPreTrainedModel",
-        ]
-    )
-    _import_structure["models.convnextv2"].extend(
-        [
-            "TFConvNextV2ForImageClassification",
-            "TFConvNextV2Model",
-            "TFConvNextV2PreTrainedModel",
-        ]
-    )
-    _import_structure["models.ctrl"].extend(
-        [
-            "TFCTRLForSequenceClassification",
-            "TFCTRLLMHeadModel",
-            "TFCTRLModel",
-            "TFCTRLPreTrainedModel",
-        ]
-    )
-    _import_structure["models.cvt"].extend(
-        [
-            "TFCvtForImageClassification",
-            "TFCvtModel",
-            "TFCvtPreTrainedModel",
-        ]
-    )
-    _import_structure["models.data2vec"].extend(
-        [
-            "TFData2VecVisionForImageClassification",
-            "TFData2VecVisionForSemanticSegmentation",
-            "TFData2VecVisionModel",
-            "TFData2VecVisionPreTrainedModel",
-        ]
-    )
-    _import_structure["models.deberta"].extend(
-        [
-            "TFDebertaForMaskedLM",
-            "TFDebertaForQuestionAnswering",
-            "TFDebertaForSequenceClassification",
-            "TFDebertaForTokenClassification",
-            "TFDebertaModel",
-            "TFDebertaPreTrainedModel",
-        ]
-    )
-    _import_structure["models.deberta_v2"].extend(
-        [
-            "TFDebertaV2ForMaskedLM",
-            "TFDebertaV2ForMultipleChoice",
-            "TFDebertaV2ForQuestionAnswering",
-            "TFDebertaV2ForSequenceClassification",
-            "TFDebertaV2ForTokenClassification",
-            "TFDebertaV2Model",
-            "TFDebertaV2PreTrainedModel",
-        ]
-    )
-    _import_structure["models.deit"].extend(
-        [
-            "TFDeiTForImageClassification",
-            "TFDeiTForImageClassificationWithTeacher",
-            "TFDeiTForMaskedImageModeling",
-            "TFDeiTModel",
-            "TFDeiTPreTrainedModel",
-        ]
-    )
-    _import_structure["models.deprecated.efficientformer"].extend(
-        [
-            "TFEfficientFormerForImageClassification",
-            "TFEfficientFormerForImageClassificationWithTeacher",
-            "TFEfficientFormerModel",
-            "TFEfficientFormerPreTrainedModel",
-        ]
-    )
-    _import_structure["models.deprecated.transfo_xl"].extend(
-        [
-            "TFAdaptiveEmbedding",
-            "TFTransfoXLForSequenceClassification",
-            "TFTransfoXLLMHeadModel",
-            "TFTransfoXLMainLayer",
-            "TFTransfoXLModel",
-            "TFTransfoXLPreTrainedModel",
-        ]
-    )
-    _import_structure["models.distilbert"].extend(
-        [
-            "TFDistilBertForMaskedLM",
-            "TFDistilBertForMultipleChoice",
-            "TFDistilBertForQuestionAnswering",
-            "TFDistilBertForSequenceClassification",
-            "TFDistilBertForTokenClassification",
-            "TFDistilBertMainLayer",
-            "TFDistilBertModel",
-            "TFDistilBertPreTrainedModel",
-        ]
-    )
-    _import_structure["models.dpr"].extend(
-        [
-            "TFDPRContextEncoder",
-            "TFDPRPretrainedContextEncoder",
-            "TFDPRPretrainedQuestionEncoder",
-            "TFDPRPretrainedReader",
-            "TFDPRQuestionEncoder",
-            "TFDPRReader",
-        ]
-    )
-    _import_structure["models.electra"].extend(
-        [
-            "TFElectraForMaskedLM",
-            "TFElectraForMultipleChoice",
-            "TFElectraForPreTraining",
-            "TFElectraForQuestionAnswering",
-            "TFElectraForSequenceClassification",
-            "TFElectraForTokenClassification",
-            "TFElectraModel",
-            "TFElectraPreTrainedModel",
-        ]
-    )
-    _import_structure["models.encoder_decoder"].append("TFEncoderDecoderModel")
-    _import_structure["models.esm"].extend(
-        [
-            "TFEsmForMaskedLM",
-            "TFEsmForSequenceClassification",
-            "TFEsmForTokenClassification",
-            "TFEsmModel",
-            "TFEsmPreTrainedModel",
-        ]
-    )
-    _import_structure["models.flaubert"].extend(
-        [
-            "TFFlaubertForMultipleChoice",
-            "TFFlaubertForQuestionAnsweringSimple",
-            "TFFlaubertForSequenceClassification",
-            "TFFlaubertForTokenClassification",
-            "TFFlaubertModel",
-            "TFFlaubertPreTrainedModel",
-            "TFFlaubertWithLMHeadModel",
-        ]
-    )
-    _import_structure["models.funnel"].extend(
-        [
-            "TFFunnelBaseModel",
-            "TFFunnelForMaskedLM",
-            "TFFunnelForMultipleChoice",
-            "TFFunnelForPreTraining",
-            "TFFunnelForQuestionAnswering",
-            "TFFunnelForSequenceClassification",
-            "TFFunnelForTokenClassification",
-            "TFFunnelModel",
-            "TFFunnelPreTrainedModel",
-        ]
-    )
-    _import_structure["models.gpt2"].extend(
-        [
-            "TFGPT2DoubleHeadsModel",
-            "TFGPT2ForSequenceClassification",
-            "TFGPT2LMHeadModel",
-            "TFGPT2MainLayer",
-            "TFGPT2Model",
-            "TFGPT2PreTrainedModel",
-        ]
-    )
-    _import_structure["models.gptj"].extend(
-        [
-            "TFGPTJForCausalLM",
-            "TFGPTJForQuestionAnswering",
-            "TFGPTJForSequenceClassification",
-            "TFGPTJModel",
-            "TFGPTJPreTrainedModel",
-        ]
-    )
-    _import_structure["models.groupvit"].extend(
-        [
-            "TFGroupViTModel",
-            "TFGroupViTPreTrainedModel",
-            "TFGroupViTTextModel",
-            "TFGroupViTVisionModel",
-        ]
-    )
-    _import_structure["models.hubert"].extend(
-        [
-            "TFHubertForCTC",
-            "TFHubertModel",
-            "TFHubertPreTrainedModel",
-        ]
-    )
-
-    _import_structure["models.idefics"].extend(
-        [
-            "TFIdeficsForVisionText2Text",
-            "TFIdeficsModel",
-            "TFIdeficsPreTrainedModel",
-        ]
-    )
-
-    _import_structure["models.layoutlm"].extend(
-        [
-            "TFLayoutLMForMaskedLM",
-            "TFLayoutLMForQuestionAnswering",
-            "TFLayoutLMForSequenceClassification",
-            "TFLayoutLMForTokenClassification",
-            "TFLayoutLMMainLayer",
-            "TFLayoutLMModel",
-            "TFLayoutLMPreTrainedModel",
-        ]
-    )
-    _import_structure["models.layoutlmv3"].extend(
-        [
-            "TFLayoutLMv3ForQuestionAnswering",
-            "TFLayoutLMv3ForSequenceClassification",
-            "TFLayoutLMv3ForTokenClassification",
-            "TFLayoutLMv3Model",
-            "TFLayoutLMv3PreTrainedModel",
-        ]
-    )
-    _import_structure["models.led"].extend(["TFLEDForConditionalGeneration", "TFLEDModel", "TFLEDPreTrainedModel"])
-    _import_structure["models.longformer"].extend(
-        [
-            "TFLongformerForMaskedLM",
-            "TFLongformerForMultipleChoice",
-            "TFLongformerForQuestionAnswering",
-            "TFLongformerForSequenceClassification",
-            "TFLongformerForTokenClassification",
-            "TFLongformerModel",
-            "TFLongformerPreTrainedModel",
-        ]
-    )
-    _import_structure["models.lxmert"].extend(
-        [
-            "TFLxmertForPreTraining",
-            "TFLxmertMainLayer",
-            "TFLxmertModel",
-            "TFLxmertPreTrainedModel",
-            "TFLxmertVisualFeatureEncoder",
-        ]
-    )
-    _import_structure["models.marian"].extend(["TFMarianModel", "TFMarianMTModel", "TFMarianPreTrainedModel"])
-    _import_structure["models.mbart"].extend(
-        ["TFMBartForConditionalGeneration", "TFMBartModel", "TFMBartPreTrainedModel"]
-    )
-    _import_structure["models.mistral"].extend(
-        ["TFMistralForCausalLM", "TFMistralForSequenceClassification", "TFMistralModel", "TFMistralPreTrainedModel"]
-    )
-    _import_structure["models.mobilebert"].extend(
-        [
-            "TFMobileBertForMaskedLM",
-            "TFMobileBertForMultipleChoice",
-            "TFMobileBertForNextSentencePrediction",
-            "TFMobileBertForPreTraining",
-            "TFMobileBertForQuestionAnswering",
-            "TFMobileBertForSequenceClassification",
-            "TFMobileBertForTokenClassification",
-            "TFMobileBertMainLayer",
-            "TFMobileBertModel",
-            "TFMobileBertPreTrainedModel",
-        ]
-    )
-    _import_structure["models.mobilevit"].extend(
-        [
-            "TFMobileViTForImageClassification",
-            "TFMobileViTForSemanticSegmentation",
-            "TFMobileViTModel",
-            "TFMobileViTPreTrainedModel",
-        ]
-    )
-    _import_structure["models.mpnet"].extend(
-        [
-            "TFMPNetForMaskedLM",
-            "TFMPNetForMultipleChoice",
-            "TFMPNetForQuestionAnswering",
-            "TFMPNetForSequenceClassification",
-            "TFMPNetForTokenClassification",
-            "TFMPNetMainLayer",
-            "TFMPNetModel",
-            "TFMPNetPreTrainedModel",
-        ]
-    )
-    _import_structure["models.mt5"].extend(["TFMT5EncoderModel", "TFMT5ForConditionalGeneration", "TFMT5Model"])
-    _import_structure["models.openai"].extend(
-        [
-            "TFOpenAIGPTDoubleHeadsModel",
-            "TFOpenAIGPTForSequenceClassification",
-            "TFOpenAIGPTLMHeadModel",
-            "TFOpenAIGPTMainLayer",
-            "TFOpenAIGPTModel",
-            "TFOpenAIGPTPreTrainedModel",
-        ]
-    )
-    _import_structure["models.opt"].extend(
-        [
-            "TFOPTForCausalLM",
-            "TFOPTModel",
-            "TFOPTPreTrainedModel",
-        ]
-    )
-    _import_structure["models.pegasus"].extend(
-        [
-            "TFPegasusForConditionalGeneration",
-            "TFPegasusModel",
-            "TFPegasusPreTrainedModel",
-        ]
-    )
-    _import_structure["models.rag"].extend(
-        [
-            "TFRagModel",
-            "TFRagPreTrainedModel",
-            "TFRagSequenceForGeneration",
-            "TFRagTokenForGeneration",
-        ]
-    )
-    _import_structure["models.regnet"].extend(
-        [
-            "TFRegNetForImageClassification",
-            "TFRegNetModel",
-            "TFRegNetPreTrainedModel",
-        ]
-    )
-    _import_structure["models.rembert"].extend(
-        [
-            "TFRemBertForCausalLM",
-            "TFRemBertForMaskedLM",
-            "TFRemBertForMultipleChoice",
-            "TFRemBertForQuestionAnswering",
-            "TFRemBertForSequenceClassification",
-            "TFRemBertForTokenClassification",
-            "TFRemBertModel",
-            "TFRemBertPreTrainedModel",
-        ]
-    )
-    _import_structure["models.resnet"].extend(
-        [
-            "TFResNetForImageClassification",
-            "TFResNetModel",
-            "TFResNetPreTrainedModel",
-        ]
-    )
-    _import_structure["models.roberta"].extend(
-        [
-            "TFRobertaForCausalLM",
-            "TFRobertaForMaskedLM",
-            "TFRobertaForMultipleChoice",
-            "TFRobertaForQuestionAnswering",
-            "TFRobertaForSequenceClassification",
-            "TFRobertaForTokenClassification",
-            "TFRobertaMainLayer",
-            "TFRobertaModel",
-            "TFRobertaPreTrainedModel",
-        ]
-    )
-    _import_structure["models.roberta_prelayernorm"].extend(
-        [
-            "TFRobertaPreLayerNormForCausalLM",
-            "TFRobertaPreLayerNormForMaskedLM",
-            "TFRobertaPreLayerNormForMultipleChoice",
-            "TFRobertaPreLayerNormForQuestionAnswering",
-            "TFRobertaPreLayerNormForSequenceClassification",
-            "TFRobertaPreLayerNormForTokenClassification",
-            "TFRobertaPreLayerNormMainLayer",
-            "TFRobertaPreLayerNormModel",
-            "TFRobertaPreLayerNormPreTrainedModel",
-        ]
-    )
-    _import_structure["models.roformer"].extend(
-        [
-            "TFRoFormerForCausalLM",
-            "TFRoFormerForMaskedLM",
-            "TFRoFormerForMultipleChoice",
-            "TFRoFormerForQuestionAnswering",
-            "TFRoFormerForSequenceClassification",
-            "TFRoFormerForTokenClassification",
-            "TFRoFormerModel",
-            "TFRoFormerPreTrainedModel",
-        ]
-    )
-    _import_structure["models.sam"].extend(
-        [
-            "TFSamModel",
-            "TFSamPreTrainedModel",
-        ]
-    )
-    _import_structure["models.segformer"].extend(
-        [
-            "TFSegformerDecodeHead",
-            "TFSegformerForImageClassification",
-            "TFSegformerForSemanticSegmentation",
-            "TFSegformerModel",
-            "TFSegformerPreTrainedModel",
-        ]
-    )
-    _import_structure["models.speech_to_text"].extend(
-        [
-            "TFSpeech2TextForConditionalGeneration",
-            "TFSpeech2TextModel",
-            "TFSpeech2TextPreTrainedModel",
-        ]
-    )
-    _import_structure["models.swiftformer"].extend(
-        [
-            "TFSwiftFormerForImageClassification",
-            "TFSwiftFormerModel",
-            "TFSwiftFormerPreTrainedModel",
-        ]
-    )
-    _import_structure["models.swin"].extend(
-        [
-            "TFSwinForImageClassification",
-            "TFSwinForMaskedImageModeling",
-            "TFSwinModel",
-            "TFSwinPreTrainedModel",
-        ]
-    )
-    _import_structure["models.t5"].extend(
-        [
-            "TFT5EncoderModel",
-            "TFT5ForConditionalGeneration",
-            "TFT5Model",
-            "TFT5PreTrainedModel",
-        ]
-    )
-    _import_structure["models.tapas"].extend(
-        [
-            "TFTapasForMaskedLM",
-            "TFTapasForQuestionAnswering",
-            "TFTapasForSequenceClassification",
-            "TFTapasModel",
-            "TFTapasPreTrainedModel",
-        ]
-    )
-    _import_structure["models.vision_encoder_decoder"].extend(["TFVisionEncoderDecoderModel"])
-    _import_structure["models.vision_text_dual_encoder"].extend(["TFVisionTextDualEncoderModel"])
-    _import_structure["models.vit"].extend(
-        [
-            "TFViTForImageClassification",
-            "TFViTModel",
-            "TFViTPreTrainedModel",
-        ]
-    )
-    _import_structure["models.vit_mae"].extend(
-        [
-            "TFViTMAEForPreTraining",
-            "TFViTMAEModel",
-            "TFViTMAEPreTrainedModel",
-        ]
-    )
-    _import_structure["models.wav2vec2"].extend(
-        [
-            "TFWav2Vec2ForCTC",
-            "TFWav2Vec2ForSequenceClassification",
-            "TFWav2Vec2Model",
-            "TFWav2Vec2PreTrainedModel",
-        ]
-    )
-    _import_structure["models.whisper"].extend(
-        [
-            "TFWhisperForConditionalGeneration",
-            "TFWhisperModel",
-            "TFWhisperPreTrainedModel",
-        ]
-    )
-    _import_structure["models.xglm"].extend(
-        [
-            "TFXGLMForCausalLM",
-            "TFXGLMModel",
-            "TFXGLMPreTrainedModel",
-        ]
-    )
-    _import_structure["models.xlm"].extend(
-        [
-            "TFXLMForMultipleChoice",
-            "TFXLMForQuestionAnsweringSimple",
-            "TFXLMForSequenceClassification",
-            "TFXLMForTokenClassification",
-            "TFXLMMainLayer",
-            "TFXLMModel",
-            "TFXLMPreTrainedModel",
-            "TFXLMWithLMHeadModel",
-        ]
-    )
-    _import_structure["models.xlm_roberta"].extend(
-        [
-            "TFXLMRobertaForCausalLM",
-            "TFXLMRobertaForMaskedLM",
-            "TFXLMRobertaForMultipleChoice",
-            "TFXLMRobertaForQuestionAnswering",
-            "TFXLMRobertaForSequenceClassification",
-            "TFXLMRobertaForTokenClassification",
-            "TFXLMRobertaModel",
-            "TFXLMRobertaPreTrainedModel",
-        ]
-    )
-    _import_structure["models.xlnet"].extend(
-        [
-            "TFXLNetForMultipleChoice",
-            "TFXLNetForQuestionAnsweringSimple",
-            "TFXLNetForSequenceClassification",
-            "TFXLNetForTokenClassification",
-            "TFXLNetLMHeadModel",
-            "TFXLNetMainLayer",
-            "TFXLNetModel",
-            "TFXLNetPreTrainedModel",
-        ]
-    )
-    _import_structure["optimization_tf"] = [
-        "AdamWeightDecay",
-        "GradientAccumulator",
-        "WarmUp",
-        "create_optimizer",
-    ]
-    _import_structure["tf_utils"] = []
-
-
-try:
-    if not (
-        is_librosa_available()
-        and is_essentia_available()
-        and is_scipy_available()
-        and is_torch_available()
-        and is_pretty_midi_available()
-    ):
-        raise OptionalDependencyNotAvailable()
-except OptionalDependencyNotAvailable:
-    from .utils import (
-        dummy_essentia_and_librosa_and_pretty_midi_and_scipy_and_torch_objects,
-    )
-
-    _import_structure["utils.dummy_essentia_and_librosa_and_pretty_midi_and_scipy_and_torch_objects"] = [
-        name
-        for name in dir(dummy_essentia_and_librosa_and_pretty_midi_and_scipy_and_torch_objects)
-        if not name.startswith("_")
-    ]
-else:
-    _import_structure["models.pop2piano"].append("Pop2PianoFeatureExtractor")
-    _import_structure["models.pop2piano"].append("Pop2PianoTokenizer")
-    _import_structure["models.pop2piano"].append("Pop2PianoProcessor")
-
-try:
-    if not is_torchaudio_available():
-        raise OptionalDependencyNotAvailable()
-except OptionalDependencyNotAvailable:
-    from .utils import (
-        dummy_torchaudio_objects,
-    )
-
-    _import_structure["utils.dummy_torchaudio_objects"] = [
-        name for name in dir(dummy_torchaudio_objects) if not name.startswith("_")
-    ]
-else:
-    _import_structure["models.musicgen_melody"].append("MusicgenMelodyFeatureExtractor")
-    _import_structure["models.musicgen_melody"].append("MusicgenMelodyProcessor")
-
-
-# FLAX-backed objects
-try:
-    if not is_flax_available():
-        raise OptionalDependencyNotAvailable()
-except OptionalDependencyNotAvailable:
-    from .utils import dummy_flax_objects
-
-    _import_structure["utils.dummy_flax_objects"] = [
-        name for name in dir(dummy_flax_objects) if not name.startswith("_")
-    ]
-else:
-    _import_structure["generation"].extend(
-        [
-            "FlaxForcedBOSTokenLogitsProcessor",
-            "FlaxForcedEOSTokenLogitsProcessor",
-            "FlaxForceTokensLogitsProcessor",
-            "FlaxGenerationMixin",
-            "FlaxLogitsProcessor",
-            "FlaxLogitsProcessorList",
-            "FlaxLogitsWarper",
-            "FlaxMinLengthLogitsProcessor",
-            "FlaxTemperatureLogitsWarper",
-            "FlaxSuppressTokensAtBeginLogitsProcessor",
-            "FlaxSuppressTokensLogitsProcessor",
-            "FlaxTopKLogitsWarper",
-            "FlaxTopPLogitsWarper",
-            "FlaxWhisperTimeStampLogitsProcessor",
-        ]
-    )
-    _import_structure["modeling_flax_outputs"] = []
-    _import_structure["modeling_flax_utils"] = ["FlaxPreTrainedModel"]
-    _import_structure["models.albert"].extend(
-        [
-            "FlaxAlbertForMaskedLM",
-            "FlaxAlbertForMultipleChoice",
-            "FlaxAlbertForPreTraining",
-            "FlaxAlbertForQuestionAnswering",
-            "FlaxAlbertForSequenceClassification",
-            "FlaxAlbertForTokenClassification",
-            "FlaxAlbertModel",
-            "FlaxAlbertPreTrainedModel",
-        ]
-    )
-    _import_structure["models.auto"].extend(
-        [
-            "FLAX_MODEL_FOR_AUDIO_CLASSIFICATION_MAPPING",
-            "FLAX_MODEL_FOR_CAUSAL_LM_MAPPING",
-            "FLAX_MODEL_FOR_IMAGE_CLASSIFICATION_MAPPING",
-            "FLAX_MODEL_FOR_MASKED_LM_MAPPING",
-            "FLAX_MODEL_FOR_MULTIPLE_CHOICE_MAPPING",
-            "FLAX_MODEL_FOR_NEXT_SENTENCE_PREDICTION_MAPPING",
-            "FLAX_MODEL_FOR_PRETRAINING_MAPPING",
-            "FLAX_MODEL_FOR_QUESTION_ANSWERING_MAPPING",
-            "FLAX_MODEL_FOR_SEQ_TO_SEQ_CAUSAL_LM_MAPPING",
-            "FLAX_MODEL_FOR_SEQUENCE_CLASSIFICATION_MAPPING",
-            "FLAX_MODEL_FOR_SPEECH_SEQ_2_SEQ_MAPPING",
-            "FLAX_MODEL_FOR_TOKEN_CLASSIFICATION_MAPPING",
-            "FLAX_MODEL_FOR_VISION_2_SEQ_MAPPING",
-            "FLAX_MODEL_MAPPING",
-            "FlaxAutoModel",
-            "FlaxAutoModelForCausalLM",
-            "FlaxAutoModelForImageClassification",
-            "FlaxAutoModelForMaskedLM",
-            "FlaxAutoModelForMultipleChoice",
-            "FlaxAutoModelForNextSentencePrediction",
-            "FlaxAutoModelForPreTraining",
-            "FlaxAutoModelForQuestionAnswering",
-            "FlaxAutoModelForSeq2SeqLM",
-            "FlaxAutoModelForSequenceClassification",
-            "FlaxAutoModelForSpeechSeq2Seq",
-            "FlaxAutoModelForTokenClassification",
-            "FlaxAutoModelForVision2Seq",
-        ]
-    )
-
-    # Flax models structure
-
-    _import_structure["models.bart"].extend(
-        [
-            "FlaxBartDecoderPreTrainedModel",
-            "FlaxBartForCausalLM",
-            "FlaxBartForConditionalGeneration",
-            "FlaxBartForQuestionAnswering",
-            "FlaxBartForSequenceClassification",
-            "FlaxBartModel",
-            "FlaxBartPreTrainedModel",
-        ]
-    )
-    _import_structure["models.beit"].extend(
-        [
-            "FlaxBeitForImageClassification",
-            "FlaxBeitForMaskedImageModeling",
-            "FlaxBeitModel",
-            "FlaxBeitPreTrainedModel",
-        ]
-    )
-
-    _import_structure["models.bert"].extend(
-        [
-            "FlaxBertForCausalLM",
-            "FlaxBertForMaskedLM",
-            "FlaxBertForMultipleChoice",
-            "FlaxBertForNextSentencePrediction",
-            "FlaxBertForPreTraining",
-            "FlaxBertForQuestionAnswering",
-            "FlaxBertForSequenceClassification",
-            "FlaxBertForTokenClassification",
-            "FlaxBertModel",
-            "FlaxBertPreTrainedModel",
-        ]
-    )
-    _import_structure["models.big_bird"].extend(
-        [
-            "FlaxBigBirdForCausalLM",
-            "FlaxBigBirdForMaskedLM",
-            "FlaxBigBirdForMultipleChoice",
-            "FlaxBigBirdForPreTraining",
-            "FlaxBigBirdForQuestionAnswering",
-            "FlaxBigBirdForSequenceClassification",
-            "FlaxBigBirdForTokenClassification",
-            "FlaxBigBirdModel",
-            "FlaxBigBirdPreTrainedModel",
-        ]
-    )
-    _import_structure["models.blenderbot"].extend(
-        [
-            "FlaxBlenderbotForConditionalGeneration",
-            "FlaxBlenderbotModel",
-            "FlaxBlenderbotPreTrainedModel",
-        ]
-    )
-    _import_structure["models.blenderbot_small"].extend(
-        [
-            "FlaxBlenderbotSmallForConditionalGeneration",
-            "FlaxBlenderbotSmallModel",
-            "FlaxBlenderbotSmallPreTrainedModel",
-        ]
-    )
-    _import_structure["models.bloom"].extend(
-        [
-            "FlaxBloomForCausalLM",
-            "FlaxBloomModel",
-            "FlaxBloomPreTrainedModel",
-        ]
-    )
-    _import_structure["models.clip"].extend(
-        [
-            "FlaxCLIPModel",
-            "FlaxCLIPPreTrainedModel",
-            "FlaxCLIPTextModel",
-            "FlaxCLIPTextPreTrainedModel",
-            "FlaxCLIPTextModelWithProjection",
-            "FlaxCLIPVisionModel",
-            "FlaxCLIPVisionPreTrainedModel",
-        ]
-    )
-    _import_structure["models.dinov2"].extend(
-        [
-            "FlaxDinov2Model",
-            "FlaxDinov2ForImageClassification",
-            "FlaxDinov2PreTrainedModel",
-        ]
-    )
-    _import_structure["models.distilbert"].extend(
-        [
-            "FlaxDistilBertForMaskedLM",
-            "FlaxDistilBertForMultipleChoice",
-            "FlaxDistilBertForQuestionAnswering",
-            "FlaxDistilBertForSequenceClassification",
-            "FlaxDistilBertForTokenClassification",
-            "FlaxDistilBertModel",
-            "FlaxDistilBertPreTrainedModel",
-        ]
-    )
-    _import_structure["models.electra"].extend(
-        [
-            "FlaxElectraForCausalLM",
-            "FlaxElectraForMaskedLM",
-            "FlaxElectraForMultipleChoice",
-            "FlaxElectraForPreTraining",
-            "FlaxElectraForQuestionAnswering",
-            "FlaxElectraForSequenceClassification",
-            "FlaxElectraForTokenClassification",
-            "FlaxElectraModel",
-            "FlaxElectraPreTrainedModel",
-        ]
-    )
-    _import_structure["models.encoder_decoder"].append("FlaxEncoderDecoderModel")
-    _import_structure["models.gpt2"].extend(["FlaxGPT2LMHeadModel", "FlaxGPT2Model", "FlaxGPT2PreTrainedModel"])
-    _import_structure["models.gpt_neo"].extend(
-        ["FlaxGPTNeoForCausalLM", "FlaxGPTNeoModel", "FlaxGPTNeoPreTrainedModel"]
-    )
-    _import_structure["models.gptj"].extend(["FlaxGPTJForCausalLM", "FlaxGPTJModel", "FlaxGPTJPreTrainedModel"])
-    _import_structure["models.llama"].extend(["FlaxLlamaForCausalLM", "FlaxLlamaModel", "FlaxLlamaPreTrainedModel"])
-    _import_structure["models.gemma"].extend(["FlaxGemmaForCausalLM", "FlaxGemmaModel", "FlaxGemmaPreTrainedModel"])
-    _import_structure["models.longt5"].extend(
-        [
-            "FlaxLongT5ForConditionalGeneration",
-            "FlaxLongT5Model",
-            "FlaxLongT5PreTrainedModel",
-        ]
-    )
-    _import_structure["models.marian"].extend(
-        [
-            "FlaxMarianModel",
-            "FlaxMarianMTModel",
-            "FlaxMarianPreTrainedModel",
-        ]
-    )
-    _import_structure["models.mbart"].extend(
-        [
-            "FlaxMBartForConditionalGeneration",
-            "FlaxMBartForQuestionAnswering",
-            "FlaxMBartForSequenceClassification",
-            "FlaxMBartModel",
-            "FlaxMBartPreTrainedModel",
-        ]
-    )
-    _import_structure["models.mistral"].extend(
-        [
-            "FlaxMistralForCausalLM",
-            "FlaxMistralModel",
-            "FlaxMistralPreTrainedModel",
-        ]
-    )
-    _import_structure["models.mt5"].extend(["FlaxMT5EncoderModel", "FlaxMT5ForConditionalGeneration", "FlaxMT5Model"])
-    _import_structure["models.opt"].extend(
-        [
-            "FlaxOPTForCausalLM",
-            "FlaxOPTModel",
-            "FlaxOPTPreTrainedModel",
-        ]
-    )
-    _import_structure["models.pegasus"].extend(
-        [
-            "FlaxPegasusForConditionalGeneration",
-            "FlaxPegasusModel",
-            "FlaxPegasusPreTrainedModel",
-        ]
-    )
-    _import_structure["models.regnet"].extend(
-        [
-            "FlaxRegNetForImageClassification",
-            "FlaxRegNetModel",
-            "FlaxRegNetPreTrainedModel",
-        ]
-    )
-    _import_structure["models.resnet"].extend(
-        [
-            "FlaxResNetForImageClassification",
-            "FlaxResNetModel",
-            "FlaxResNetPreTrainedModel",
-        ]
-    )
-    _import_structure["models.roberta"].extend(
-        [
-            "FlaxRobertaForCausalLM",
-            "FlaxRobertaForMaskedLM",
-            "FlaxRobertaForMultipleChoice",
-            "FlaxRobertaForQuestionAnswering",
-            "FlaxRobertaForSequenceClassification",
-            "FlaxRobertaForTokenClassification",
-            "FlaxRobertaModel",
-            "FlaxRobertaPreTrainedModel",
-        ]
-    )
-    _import_structure["models.roberta_prelayernorm"].extend(
-        [
-            "FlaxRobertaPreLayerNormForCausalLM",
-            "FlaxRobertaPreLayerNormForMaskedLM",
-            "FlaxRobertaPreLayerNormForMultipleChoice",
-            "FlaxRobertaPreLayerNormForQuestionAnswering",
-            "FlaxRobertaPreLayerNormForSequenceClassification",
-            "FlaxRobertaPreLayerNormForTokenClassification",
-            "FlaxRobertaPreLayerNormModel",
-            "FlaxRobertaPreLayerNormPreTrainedModel",
-        ]
-    )
-    _import_structure["models.roformer"].extend(
-        [
-            "FlaxRoFormerForMaskedLM",
-            "FlaxRoFormerForMultipleChoice",
-            "FlaxRoFormerForQuestionAnswering",
-            "FlaxRoFormerForSequenceClassification",
-            "FlaxRoFormerForTokenClassification",
-            "FlaxRoFormerModel",
-            "FlaxRoFormerPreTrainedModel",
-        ]
-    )
-    _import_structure["models.speech_encoder_decoder"].append("FlaxSpeechEncoderDecoderModel")
-    _import_structure["models.t5"].extend(
-        [
-            "FlaxT5EncoderModel",
-            "FlaxT5ForConditionalGeneration",
-            "FlaxT5Model",
-            "FlaxT5PreTrainedModel",
-        ]
-    )
-    _import_structure["models.vision_encoder_decoder"].append("FlaxVisionEncoderDecoderModel")
-    _import_structure["models.vision_text_dual_encoder"].extend(["FlaxVisionTextDualEncoderModel"])
-    _import_structure["models.vit"].extend(["FlaxViTForImageClassification", "FlaxViTModel", "FlaxViTPreTrainedModel"])
-    _import_structure["models.wav2vec2"].extend(
-        [
-            "FlaxWav2Vec2ForCTC",
-            "FlaxWav2Vec2ForPreTraining",
-            "FlaxWav2Vec2Model",
-            "FlaxWav2Vec2PreTrainedModel",
-        ]
-    )
-    _import_structure["models.whisper"].extend(
-        [
-            "FlaxWhisperForConditionalGeneration",
-            "FlaxWhisperModel",
-            "FlaxWhisperPreTrainedModel",
-            "FlaxWhisperForAudioClassification",
-        ]
-    )
-    _import_structure["models.xglm"].extend(
-        [
-            "FlaxXGLMForCausalLM",
-            "FlaxXGLMModel",
-            "FlaxXGLMPreTrainedModel",
-        ]
-    )
-    _import_structure["models.xlm_roberta"].extend(
-        [
-            "FlaxXLMRobertaForMaskedLM",
-            "FlaxXLMRobertaForMultipleChoice",
-            "FlaxXLMRobertaForQuestionAnswering",
-            "FlaxXLMRobertaForSequenceClassification",
-            "FlaxXLMRobertaForTokenClassification",
-            "FlaxXLMRobertaModel",
-            "FlaxXLMRobertaForCausalLM",
-            "FlaxXLMRobertaPreTrainedModel",
-        ]
-    )
-
-
-# Direct imports for type-checking
-if TYPE_CHECKING:
-    # Configuration
-    # Agents
-    from .agents import (
-        Agent,
-        CodeAgent,
-        HfApiEngine,
-        ManagedAgent,
-        PipelineTool,
-        ReactAgent,
-        ReactCodeAgent,
-        ReactJsonAgent,
-        Tool,
-        Toolbox,
-        ToolCollection,
-        TransformersEngine,
-        launch_gradio_demo,
-        load_tool,
-        stream_to_gradio,
-        tool,
-    )
-    from .configuration_utils import PretrainedConfig
-
-    # Data
-    from .data import (
-        DataProcessor,
-        InputExample,
-        InputFeatures,
-        SingleSentenceClassificationProcessor,
-        SquadExample,
-        SquadFeatures,
-        SquadV1Processor,
-        SquadV2Processor,
-        glue_compute_metrics,
-        glue_convert_examples_to_features,
-        glue_output_modes,
-        glue_processors,
-        glue_tasks_num_labels,
-        squad_convert_examples_to_features,
-        xnli_compute_metrics,
-        xnli_output_modes,
-        xnli_processors,
-        xnli_tasks_num_labels,
-    )
-    from .data.data_collator import (
-        DataCollator,
-        DataCollatorForLanguageModeling,
-        DataCollatorForMultipleChoice,
-        DataCollatorForPermutationLanguageModeling,
-        DataCollatorForSeq2Seq,
-        DataCollatorForSOP,
-        DataCollatorForTokenClassification,
-        DataCollatorForWholeWordMask,
-        DataCollatorWithFlattening,
-        DataCollatorWithPadding,
-        DefaultDataCollator,
-        default_data_collator,
-    )
-    from .feature_extraction_sequence_utils import SequenceFeatureExtractor
-
-    # Feature Extractor
-    from .feature_extraction_utils import BatchFeature, FeatureExtractionMixin
-
-    # Generation
-    from .generation import (
-        AsyncTextIteratorStreamer,
-        CompileConfig,
-        GenerationConfig,
-        TextIteratorStreamer,
-        TextStreamer,
-        WatermarkingConfig,
-    )
-    from .hf_argparser import HfArgumentParser
-
-    # Integrations
-    from .integrations import (
-        is_clearml_available,
-        is_comet_available,
-        is_dvclive_available,
-        is_neptune_available,
-        is_optuna_available,
-        is_ray_available,
-        is_ray_tune_available,
-        is_sigopt_available,
-        is_swanlab_available,
-        is_tensorboard_available,
-        is_wandb_available,
-    )
-
-    # Model Cards
-    from .modelcard import ModelCard
-
-    # TF 2.0 <=> PyTorch conversion utilities
-    from .modeling_tf_pytorch_utils import (
-        convert_tf_weight_name_to_pt_weight_name,
-        load_pytorch_checkpoint_in_tf2_model,
-        load_pytorch_model_in_tf2_model,
-        load_pytorch_weights_in_tf2_model,
-        load_tf2_checkpoint_in_pytorch_model,
-        load_tf2_model_in_pytorch_model,
-        load_tf2_weights_in_pytorch_model,
-    )
-    from .models.albert import AlbertConfig
-    from .models.align import (
-        AlignConfig,
-        AlignProcessor,
-        AlignTextConfig,
-        AlignVisionConfig,
-    )
-    from .models.altclip import (
-        AltCLIPConfig,
-        AltCLIPProcessor,
-        AltCLIPTextConfig,
-        AltCLIPVisionConfig,
-    )
-    from .models.aria import (
-        AriaConfig,
-        AriaProcessor,
-        AriaTextConfig,
-    )
-    from .models.audio_spectrogram_transformer import (
-        ASTConfig,
-        ASTFeatureExtractor,
-    )
-    from .models.auto import (
-        CONFIG_MAPPING,
-        FEATURE_EXTRACTOR_MAPPING,
-        IMAGE_PROCESSOR_MAPPING,
-        MODEL_NAMES_MAPPING,
-        PROCESSOR_MAPPING,
-        TOKENIZER_MAPPING,
-        AutoConfig,
-        AutoFeatureExtractor,
-        AutoImageProcessor,
-        AutoProcessor,
-        AutoTokenizer,
-    )
-    from .models.autoformer import (
-        AutoformerConfig,
-    )
-    from .models.aya_vision import (
-        AyaVisionConfig,
-        AyaVisionProcessor,
-    )
-    from .models.bamba import BambaConfig
-    from .models.bark import (
-        BarkCoarseConfig,
-        BarkConfig,
-        BarkFineConfig,
-        BarkProcessor,
-        BarkSemanticConfig,
-    )
-    from .models.bart import BartConfig, BartTokenizer
-    from .models.beit import BeitConfig
-    from .models.bert import (
-        BasicTokenizer,
-        BertConfig,
-        BertTokenizer,
-        WordpieceTokenizer,
-    )
-    from .models.bert_generation import BertGenerationConfig
-    from .models.bert_japanese import (
-        BertJapaneseTokenizer,
-        CharacterTokenizer,
-        MecabTokenizer,
-    )
-    from .models.bertweet import BertweetTokenizer
-    from .models.big_bird import BigBirdConfig
-    from .models.bigbird_pegasus import (
-        BigBirdPegasusConfig,
-    )
-    from .models.biogpt import (
-        BioGptConfig,
-        BioGptTokenizer,
-    )
-    from .models.bit import BitConfig
-    from .models.blenderbot import (
-        BlenderbotConfig,
-        BlenderbotTokenizer,
-    )
-    from .models.blenderbot_small import (
-        BlenderbotSmallConfig,
-        BlenderbotSmallTokenizer,
-    )
-    from .models.blip import (
-        BlipConfig,
-        BlipProcessor,
-        BlipTextConfig,
-        BlipVisionConfig,
-    )
-    from .models.blip_2 import (
-        Blip2Config,
-        Blip2Processor,
-        Blip2QFormerConfig,
-        Blip2VisionConfig,
-    )
-    from .models.bloom import BloomConfig
-    from .models.bridgetower import (
-        BridgeTowerConfig,
-        BridgeTowerProcessor,
-        BridgeTowerTextConfig,
-        BridgeTowerVisionConfig,
-    )
-    from .models.bros import (
-        BrosConfig,
-        BrosProcessor,
-    )
-    from .models.byt5 import ByT5Tokenizer
-    from .models.camembert import (
-        CamembertConfig,
-    )
-    from .models.canine import (
-        CanineConfig,
-        CanineTokenizer,
-    )
-    from .models.chameleon import (
-        ChameleonConfig,
-        ChameleonProcessor,
-        ChameleonVQVAEConfig,
-    )
-    from .models.chinese_clip import (
-        ChineseCLIPConfig,
-        ChineseCLIPProcessor,
-        ChineseCLIPTextConfig,
-        ChineseCLIPVisionConfig,
-    )
-    from .models.clap import (
-        ClapAudioConfig,
-        ClapConfig,
-        ClapProcessor,
-        ClapTextConfig,
-    )
-    from .models.clip import (
-        CLIPConfig,
-        CLIPProcessor,
-        CLIPTextConfig,
-        CLIPTokenizer,
-        CLIPVisionConfig,
-    )
-    from .models.clipseg import (
-        CLIPSegConfig,
-        CLIPSegProcessor,
-        CLIPSegTextConfig,
-        CLIPSegVisionConfig,
-    )
-    from .models.clvp import (
-        ClvpConfig,
-        ClvpDecoderConfig,
-        ClvpEncoderConfig,
-        ClvpFeatureExtractor,
-        ClvpProcessor,
-        ClvpTokenizer,
-    )
-    from .models.codegen import (
-        CodeGenConfig,
-        CodeGenTokenizer,
-    )
-    from .models.cohere import CohereConfig
-    from .models.cohere2 import Cohere2Config
-    from .models.colpali import (
-        ColPaliConfig,
-        ColPaliProcessor,
-    )
-    from .models.conditional_detr import (
-        ConditionalDetrConfig,
-    )
-    from .models.convbert import (
-        ConvBertConfig,
-        ConvBertTokenizer,
-    )
-    from .models.convnext import ConvNextConfig
-    from .models.convnextv2 import (
-        ConvNextV2Config,
-    )
-    from .models.cpmant import (
-        CpmAntConfig,
-        CpmAntTokenizer,
-    )
-    from .models.ctrl import (
-        CTRLConfig,
-        CTRLTokenizer,
-    )
-    from .models.cvt import CvtConfig
-    from .models.dab_detr import (
-        DabDetrConfig,
-    )
-    from .models.dac import (
-        DacConfig,
-        DacFeatureExtractor,
-    )
-    from .models.data2vec import (
-        Data2VecAudioConfig,
-        Data2VecTextConfig,
-        Data2VecVisionConfig,
-    )
-    from .models.dbrx import DbrxConfig
-    from .models.deberta import (
-        DebertaConfig,
-        DebertaTokenizer,
-    )
-    from .models.deberta_v2 import (
-        DebertaV2Config,
-    )
-    from .models.decision_transformer import (
-        DecisionTransformerConfig,
-    )
-    from .models.deformable_detr import (
-        DeformableDetrConfig,
-    )
-    from .models.deit import DeiTConfig
-    from .models.deprecated.deta import DetaConfig
-    from .models.deprecated.efficientformer import (
-        EfficientFormerConfig,
-    )
-    from .models.deprecated.ernie_m import ErnieMConfig
-    from .models.deprecated.gptsan_japanese import (
-        GPTSanJapaneseConfig,
-        GPTSanJapaneseTokenizer,
-    )
-    from .models.deprecated.graphormer import GraphormerConfig
-    from .models.deprecated.jukebox import (
-        JukeboxConfig,
-        JukeboxPriorConfig,
-        JukeboxTokenizer,
-        JukeboxVQVAEConfig,
-    )
-    from .models.deprecated.mctct import (
-        MCTCTConfig,
-        MCTCTFeatureExtractor,
-        MCTCTProcessor,
-    )
-    from .models.deprecated.mega import MegaConfig
-    from .models.deprecated.mmbt import MMBTConfig
-    from .models.deprecated.nat import NatConfig
-    from .models.deprecated.nezha import NezhaConfig
-    from .models.deprecated.open_llama import (
-        OpenLlamaConfig,
-    )
-    from .models.deprecated.qdqbert import QDQBertConfig
-    from .models.deprecated.realm import (
-        RealmConfig,
-        RealmTokenizer,
-    )
-    from .models.deprecated.retribert import (
-        RetriBertConfig,
-        RetriBertTokenizer,
-    )
-    from .models.deprecated.speech_to_text_2 import (
-        Speech2Text2Config,
-        Speech2Text2Processor,
-        Speech2Text2Tokenizer,
-    )
-    from .models.deprecated.tapex import TapexTokenizer
-    from .models.deprecated.trajectory_transformer import (
-        TrajectoryTransformerConfig,
-    )
-    from .models.deprecated.transfo_xl import (
-        TransfoXLConfig,
-        TransfoXLCorpus,
-        TransfoXLTokenizer,
-    )
-    from .models.deprecated.tvlt import (
-        TvltConfig,
-        TvltFeatureExtractor,
-        TvltProcessor,
-    )
-    from .models.deprecated.van import VanConfig
-    from .models.deprecated.vit_hybrid import (
-        ViTHybridConfig,
-    )
-    from .models.deprecated.xlm_prophetnet import (
-        XLMProphetNetConfig,
-    )
-    from .models.depth_anything import DepthAnythingConfig
-    from .models.depth_pro import DepthProConfig
-    from .models.detr import DetrConfig
-    from .models.diffllama import DiffLlamaConfig
-    from .models.dinat import DinatConfig
-    from .models.dinov2 import Dinov2Config
-    from .models.dinov2_with_registers import Dinov2WithRegistersConfig
-    from .models.distilbert import (
-        DistilBertConfig,
-        DistilBertTokenizer,
-    )
-    from .models.donut import (
-        DonutProcessor,
-        DonutSwinConfig,
-    )
-    from .models.dpr import (
-        DPRConfig,
-        DPRContextEncoderTokenizer,
-        DPRQuestionEncoderTokenizer,
-        DPRReaderOutput,
-        DPRReaderTokenizer,
-    )
-    from .models.dpt import DPTConfig
-    from .models.efficientnet import (
-        EfficientNetConfig,
-    )
-    from .models.electra import (
-        ElectraConfig,
-        ElectraTokenizer,
-    )
-    from .models.emu3 import (
-        Emu3Config,
-        Emu3Processor,
-        Emu3TextConfig,
-        Emu3VQVAEConfig,
-    )
-    from .models.encodec import (
-        EncodecConfig,
-        EncodecFeatureExtractor,
-    )
-    from .models.encoder_decoder import EncoderDecoderConfig
-    from .models.ernie import ErnieConfig
-    from .models.esm import EsmConfig, EsmTokenizer
-    from .models.falcon import FalconConfig
-    from .models.falcon_mamba import FalconMambaConfig
-    from .models.fastspeech2_conformer import (
-        FastSpeech2ConformerConfig,
-        FastSpeech2ConformerHifiGanConfig,
-        FastSpeech2ConformerTokenizer,
-        FastSpeech2ConformerWithHifiGanConfig,
-    )
-    from .models.flaubert import FlaubertConfig, FlaubertTokenizer
-    from .models.flava import (
-        FlavaConfig,
-        FlavaImageCodebookConfig,
-        FlavaImageConfig,
-        FlavaMultimodalConfig,
-        FlavaTextConfig,
-    )
-    from .models.fnet import FNetConfig
-    from .models.focalnet import FocalNetConfig
-    from .models.fsmt import (
-        FSMTConfig,
-        FSMTTokenizer,
-    )
-    from .models.funnel import (
-        FunnelConfig,
-        FunnelTokenizer,
-    )
-    from .models.fuyu import FuyuConfig
-    from .models.gemma import GemmaConfig
-    from .models.gemma2 import Gemma2Config
-    from .models.gemma3 import Gemma3Config, Gemma3Processor, Gemma3TextConfig
-    from .models.git import (
-        GitConfig,
-        GitProcessor,
-        GitVisionConfig,
-    )
-    from .models.glm import GlmConfig
-    from .models.glpn import GLPNConfig
-    from .models.got_ocr2 import GotOcr2Config, GotOcr2Processor, GotOcr2VisionConfig
-    from .models.gpt2 import (
-        GPT2Config,
-        GPT2Tokenizer,
-    )
-    from .models.gpt_bigcode import (
-        GPTBigCodeConfig,
-    )
-    from .models.gpt_neo import GPTNeoConfig
-    from .models.gpt_neox import GPTNeoXConfig
-    from .models.gpt_neox_japanese import (
-        GPTNeoXJapaneseConfig,
-    )
-    from .models.gptj import GPTJConfig
-    from .models.granite import GraniteConfig
-    from .models.granitemoe import GraniteMoeConfig
-    from .models.granitemoeshared import GraniteMoeSharedConfig
-    from .models.grounding_dino import (
-        GroundingDinoConfig,
-        GroundingDinoProcessor,
-    )
-    from .models.groupvit import (
-        GroupViTConfig,
-        GroupViTTextConfig,
-        GroupViTVisionConfig,
-    )
-    from .models.helium import HeliumConfig
-    from .models.herbert import HerbertTokenizer
-    from .models.hiera import HieraConfig
-    from .models.hubert import HubertConfig
-    from .models.ibert import IBertConfig
-    from .models.idefics import (
-        IdeficsConfig,
-    )
-    from .models.idefics2 import Idefics2Config
-    from .models.idefics3 import Idefics3Config
-    from .models.ijepa import IJepaConfig
-    from .models.imagegpt import ImageGPTConfig
-    from .models.informer import InformerConfig
-    from .models.instructblip import (
-        InstructBlipConfig,
-        InstructBlipProcessor,
-        InstructBlipQFormerConfig,
-        InstructBlipVisionConfig,
-    )
-    from .models.instructblipvideo import (
-        InstructBlipVideoConfig,
-        InstructBlipVideoProcessor,
-        InstructBlipVideoQFormerConfig,
-        InstructBlipVideoVisionConfig,
-    )
-    from .models.internvl import InternVLConfig, InternVLProcessor, InternVLVisionConfig
-    from .models.jamba import JambaConfig
-    from .models.jetmoe import JetMoeConfig
-    from .models.kosmos2 import (
-        Kosmos2Config,
-        Kosmos2Processor,
-    )
-    from .models.layoutlm import (
-        LayoutLMConfig,
-        LayoutLMTokenizer,
-    )
-    from .models.layoutlmv2 import (
-        LayoutLMv2Config,
-        LayoutLMv2FeatureExtractor,
-        LayoutLMv2ImageProcessor,
-        LayoutLMv2Processor,
-        LayoutLMv2Tokenizer,
-    )
-    from .models.layoutlmv3 import (
-        LayoutLMv3Config,
-        LayoutLMv3FeatureExtractor,
-        LayoutLMv3ImageProcessor,
-        LayoutLMv3Processor,
-        LayoutLMv3Tokenizer,
-    )
-    from .models.layoutxlm import LayoutXLMProcessor
-    from .models.led import LEDConfig, LEDTokenizer
-    from .models.levit import LevitConfig
-    from .models.lilt import LiltConfig
-    from .models.llama import LlamaConfig
-    from .models.llava import (
-        LlavaConfig,
-        LlavaProcessor,
-    )
-    from .models.llava_next import (
-        LlavaNextConfig,
-        LlavaNextProcessor,
-    )
-    from .models.llava_next_video import (
-        LlavaNextVideoConfig,
-        LlavaNextVideoProcessor,
-    )
-    from .models.llava_onevision import (
-        LlavaOnevisionConfig,
-        LlavaOnevisionProcessor,
-    )
-    from .models.longformer import (
-        LongformerConfig,
-        LongformerTokenizer,
-    )
-    from .models.longt5 import LongT5Config
-    from .models.luke import (
-        LukeConfig,
-        LukeTokenizer,
-    )
-    from .models.lxmert import (
-        LxmertConfig,
-        LxmertTokenizer,
-    )
-    from .models.m2m_100 import M2M100Config
-    from .models.mamba import MambaConfig
-    from .models.mamba2 import Mamba2Config
-    from .models.marian import MarianConfig
-    from .models.markuplm import (
-        MarkupLMConfig,
-        MarkupLMFeatureExtractor,
-        MarkupLMProcessor,
-        MarkupLMTokenizer,
-    )
-    from .models.mask2former import (
-        Mask2FormerConfig,
-    )
-    from .models.maskformer import (
-        MaskFormerConfig,
-        MaskFormerSwinConfig,
-    )
-    from .models.mbart import MBartConfig
-    from .models.megatron_bert import (
-        MegatronBertConfig,
-    )
-    from .models.mgp_str import (
-        MgpstrConfig,
-        MgpstrProcessor,
-        MgpstrTokenizer,
-    )
-    from .models.mimi import (
-        MimiConfig,
-    )
-    from .models.mistral import MistralConfig
-    from .models.mistral3 import Mistral3Config
-    from .models.mixtral import MixtralConfig
-    from .models.mllama import (
-        MllamaConfig,
-        MllamaProcessor,
-    )
-    from .models.mobilebert import (
-        MobileBertConfig,
-        MobileBertTokenizer,
-    )
-    from .models.mobilenet_v1 import (
-        MobileNetV1Config,
-    )
-    from .models.mobilenet_v2 import (
-        MobileNetV2Config,
-    )
-    from .models.mobilevit import (
-        MobileViTConfig,
-    )
-    from .models.mobilevitv2 import (
-        MobileViTV2Config,
-    )
-    from .models.modernbert import ModernBertConfig
-    from .models.moonshine import MoonshineConfig
-    from .models.moshi import (
-        MoshiConfig,
-        MoshiDepthConfig,
-    )
-    from .models.mpnet import (
-        MPNetConfig,
-        MPNetTokenizer,
-    )
-    from .models.mpt import MptConfig
-    from .models.mra import MraConfig
-    from .models.mt5 import MT5Config
-    from .models.musicgen import (
-        MusicgenConfig,
-        MusicgenDecoderConfig,
-    )
-    from .models.musicgen_melody import (
-        MusicgenMelodyConfig,
-        MusicgenMelodyDecoderConfig,
-    )
-    from .models.mvp import MvpConfig, MvpTokenizer
-    from .models.myt5 import MyT5Tokenizer
-    from .models.nemotron import NemotronConfig
-    from .models.nllb_moe import NllbMoeConfig
-    from .models.nougat import NougatProcessor
-    from .models.nystromformer import (
-        NystromformerConfig,
-    )
-    from .models.olmo import OlmoConfig
-    from .models.olmo2 import Olmo2Config
-    from .models.olmoe import OlmoeConfig
-    from .models.omdet_turbo import (
-        OmDetTurboConfig,
-        OmDetTurboProcessor,
-    )
-    from .models.oneformer import (
-        OneFormerConfig,
-        OneFormerProcessor,
-    )
-    from .models.openai import (
-        OpenAIGPTConfig,
-        OpenAIGPTTokenizer,
-    )
-    from .models.opt import OPTConfig
-    from .models.owlv2 import (
-        Owlv2Config,
-        Owlv2Processor,
-        Owlv2TextConfig,
-        Owlv2VisionConfig,
-    )
-    from .models.owlvit import (
-        OwlViTConfig,
-        OwlViTProcessor,
-        OwlViTTextConfig,
-        OwlViTVisionConfig,
-    )
-    from .models.paligemma import (
-        PaliGemmaConfig,
-    )
-    from .models.patchtsmixer import (
-        PatchTSMixerConfig,
-    )
-    from .models.patchtst import PatchTSTConfig
-    from .models.pegasus import (
-        PegasusConfig,
-        PegasusTokenizer,
-    )
-    from .models.pegasus_x import (
-        PegasusXConfig,
-    )
-    from .models.perceiver import (
-        PerceiverConfig,
-        PerceiverTokenizer,
-    )
-    from .models.persimmon import (
-        PersimmonConfig,
-    )
-    from .models.phi import PhiConfig
-    from .models.phi3 import Phi3Config
-    from .models.phi4_multimodal import (
-        Phi4MultimodalAudioConfig,
-        Phi4MultimodalConfig,
-        Phi4MultimodalFeatureExtractor,
-        Phi4MultimodalProcessor,
-        Phi4MultimodalVisionConfig,
-    )
-    from .models.phimoe import PhimoeConfig
-    from .models.phobert import PhobertTokenizer
-    from .models.pix2struct import (
-        Pix2StructConfig,
-        Pix2StructProcessor,
-        Pix2StructTextConfig,
-        Pix2StructVisionConfig,
-    )
-    from .models.pixtral import (
-        PixtralProcessor,
-        PixtralVisionConfig,
-    )
-    from .models.plbart import PLBartConfig
-    from .models.poolformer import (
-        PoolFormerConfig,
-    )
-    from .models.pop2piano import (
-        Pop2PianoConfig,
-    )
-    from .models.prompt_depth_anything import PromptDepthAnythingConfig
-    from .models.prophetnet import (
-        ProphetNetConfig,
-        ProphetNetTokenizer,
-    )
-    from .models.pvt import PvtConfig
-    from .models.pvt_v2 import PvtV2Config
-    from .models.qwen2 import Qwen2Config, Qwen2Tokenizer
-    from .models.qwen2_5_vl import (
-        Qwen2_5_VLConfig,
-        Qwen2_5_VLProcessor,
-    )
-    from .models.qwen2_audio import (
-        Qwen2AudioConfig,
-        Qwen2AudioEncoderConfig,
-        Qwen2AudioProcessor,
-    )
-    from .models.qwen2_moe import Qwen2MoeConfig
-    from .models.qwen2_vl import (
-        Qwen2VLConfig,
-        Qwen2VLProcessor,
-    )
-    from .models.rag import RagConfig, RagRetriever, RagTokenizer
-    from .models.recurrent_gemma import RecurrentGemmaConfig
-    from .models.reformer import ReformerConfig
-    from .models.regnet import RegNetConfig
-    from .models.rembert import RemBertConfig
-    from .models.resnet import ResNetConfig
-    from .models.roberta import (
-        RobertaConfig,
-        RobertaTokenizer,
-    )
-    from .models.roberta_prelayernorm import (
-        RobertaPreLayerNormConfig,
-    )
-    from .models.roc_bert import (
-        RoCBertConfig,
-        RoCBertTokenizer,
-    )
-    from .models.roformer import (
-        RoFormerConfig,
-        RoFormerTokenizer,
-    )
-    from .models.rt_detr import (
-        RTDetrConfig,
-        RTDetrResNetConfig,
-    )
-    from .models.rt_detr_v2 import RTDetrV2Config
-    from .models.rwkv import RwkvConfig
-    from .models.sam import (
-        SamConfig,
-        SamMaskDecoderConfig,
-        SamProcessor,
-        SamPromptEncoderConfig,
-        SamVisionConfig,
-    )
-    from .models.seamless_m4t import (
-        SeamlessM4TConfig,
-        SeamlessM4TFeatureExtractor,
-        SeamlessM4TProcessor,
-    )
-    from .models.seamless_m4t_v2 import (
-        SeamlessM4Tv2Config,
-    )
-    from .models.segformer import SegformerConfig
-    from .models.seggpt import SegGptConfig
-    from .models.sew import SEWConfig
-    from .models.sew_d import SEWDConfig
-    from .models.shieldgemma2 import (
-        ShieldGemma2Config,
-        ShieldGemma2Processor,
-    )
-    from .models.siglip import (
-        SiglipConfig,
-        SiglipProcessor,
-        SiglipTextConfig,
-        SiglipVisionConfig,
-    )
-    from .models.siglip2 import (
-        Siglip2Config,
-        Siglip2Processor,
-        Siglip2TextConfig,
-        Siglip2VisionConfig,
-    )
-    from .models.smolvlm import SmolVLMConfig
-    from .models.speech_encoder_decoder import SpeechEncoderDecoderConfig
-    from .models.speech_to_text import (
-        Speech2TextConfig,
-        Speech2TextFeatureExtractor,
-        Speech2TextProcessor,
-    )
-    from .models.speecht5 import (
-        SpeechT5Config,
-        SpeechT5FeatureExtractor,
-        SpeechT5HifiGanConfig,
-        SpeechT5Processor,
-    )
-    from .models.splinter import (
-        SplinterConfig,
-        SplinterTokenizer,
-    )
-    from .models.squeezebert import (
-        SqueezeBertConfig,
-        SqueezeBertTokenizer,
-    )
-    from .models.stablelm import StableLmConfig
-    from .models.starcoder2 import Starcoder2Config
-    from .models.superglue import SuperGlueConfig
-    from .models.superpoint import SuperPointConfig
-    from .models.swiftformer import (
-        SwiftFormerConfig,
-    )
-    from .models.swin import SwinConfig
-    from .models.swin2sr import Swin2SRConfig
-    from .models.swinv2 import Swinv2Config
-    from .models.switch_transformers import (
-        SwitchTransformersConfig,
-    )
-    from .models.t5 import T5Config
-    from .models.table_transformer import (
-        TableTransformerConfig,
-    )
-    from .models.tapas import (
-        TapasConfig,
-        TapasTokenizer,
-    )
-    from .models.textnet import TextNetConfig
-    from .models.time_series_transformer import (
-        TimeSeriesTransformerConfig,
-    )
-    from .models.timesformer import (
-        TimesformerConfig,
-    )
-    from .models.timm_backbone import TimmBackboneConfig
-    from .models.timm_wrapper import TimmWrapperConfig
-    from .models.trocr import (
-        TrOCRConfig,
-        TrOCRProcessor,
-    )
-    from .models.tvp import (
-        TvpConfig,
-        TvpProcessor,
-    )
-    from .models.udop import UdopConfig, UdopProcessor
-    from .models.umt5 import UMT5Config
-    from .models.unispeech import (
-        UniSpeechConfig,
-    )
-    from .models.unispeech_sat import (
-        UniSpeechSatConfig,
-    )
-    from .models.univnet import (
-        UnivNetConfig,
-        UnivNetFeatureExtractor,
-    )
-    from .models.upernet import UperNetConfig
-    from .models.video_llava import VideoLlavaConfig
-    from .models.videomae import VideoMAEConfig
-    from .models.vilt import (
-        ViltConfig,
-        ViltFeatureExtractor,
-        ViltImageProcessor,
-        ViltProcessor,
-    )
-    from .models.vipllava import (
-        VipLlavaConfig,
-    )
-    from .models.vision_encoder_decoder import VisionEncoderDecoderConfig
-    from .models.vision_text_dual_encoder import (
-        VisionTextDualEncoderConfig,
-        VisionTextDualEncoderProcessor,
-    )
-    from .models.visual_bert import (
-        VisualBertConfig,
-    )
-    from .models.vit import ViTConfig
-    from .models.vit_mae import ViTMAEConfig
-    from .models.vit_msn import ViTMSNConfig
-    from .models.vitdet import VitDetConfig
-    from .models.vitmatte import VitMatteConfig
-    from .models.vitpose import VitPoseConfig
-    from .models.vitpose_backbone import VitPoseBackboneConfig
-    from .models.vits import (
-        VitsConfig,
-        VitsTokenizer,
-    )
-    from .models.vivit import VivitConfig
-    from .models.wav2vec2 import (
-        Wav2Vec2Config,
-        Wav2Vec2CTCTokenizer,
-        Wav2Vec2FeatureExtractor,
-        Wav2Vec2Processor,
-        Wav2Vec2Tokenizer,
-    )
-    from .models.wav2vec2_bert import (
-        Wav2Vec2BertConfig,
-        Wav2Vec2BertProcessor,
-    )
-    from .models.wav2vec2_conformer import (
-        Wav2Vec2ConformerConfig,
-    )
-    from .models.wav2vec2_phoneme import Wav2Vec2PhonemeCTCTokenizer
-    from .models.wav2vec2_with_lm import Wav2Vec2ProcessorWithLM
-    from .models.wavlm import WavLMConfig
-    from .models.whisper import (
-        WhisperConfig,
-        WhisperFeatureExtractor,
-        WhisperProcessor,
-        WhisperTokenizer,
-    )
-    from .models.x_clip import (
-        XCLIPConfig,
-        XCLIPProcessor,
-        XCLIPTextConfig,
-        XCLIPVisionConfig,
-    )
-    from .models.xglm import XGLMConfig
-    from .models.xlm import XLMConfig, XLMTokenizer
-    from .models.xlm_roberta import (
-        XLMRobertaConfig,
-    )
-    from .models.xlm_roberta_xl import (
-        XLMRobertaXLConfig,
-    )
-    from .models.xlnet import XLNetConfig
-    from .models.xmod import XmodConfig
-    from .models.yolos import YolosConfig
-    from .models.yoso import YosoConfig
-    from .models.zamba import ZambaConfig
-    from .models.zamba2 import Zamba2Config
-    from .models.zoedepth import ZoeDepthConfig
-
-    # Pipelines
-    from .pipelines import (
-        AudioClassificationPipeline,
-        AutomaticSpeechRecognitionPipeline,
-        CsvPipelineDataFormat,
-        DepthEstimationPipeline,
-        DocumentQuestionAnsweringPipeline,
-        FeatureExtractionPipeline,
-        FillMaskPipeline,
-        ImageClassificationPipeline,
-        ImageFeatureExtractionPipeline,
-        ImageSegmentationPipeline,
-        ImageTextToTextPipeline,
-        ImageToImagePipeline,
-        ImageToTextPipeline,
-        JsonPipelineDataFormat,
-        MaskGenerationPipeline,
-        NerPipeline,
-        ObjectDetectionPipeline,
-        PipedPipelineDataFormat,
-        Pipeline,
-        PipelineDataFormat,
-        QuestionAnsweringPipeline,
-        SummarizationPipeline,
-        TableQuestionAnsweringPipeline,
-        Text2TextGenerationPipeline,
-        TextClassificationPipeline,
-        TextGenerationPipeline,
-        TextToAudioPipeline,
-        TokenClassificationPipeline,
-        TranslationPipeline,
-        VideoClassificationPipeline,
-        VisualQuestionAnsweringPipeline,
-        ZeroShotAudioClassificationPipeline,
-        ZeroShotClassificationPipeline,
-        ZeroShotImageClassificationPipeline,
-        ZeroShotObjectDetectionPipeline,
-        pipeline,
-    )
-    from .processing_utils import ProcessorMixin
-
-    # Tokenization
-    from .tokenization_utils import PreTrainedTokenizer
-    from .tokenization_utils_base import (
-        AddedToken,
-        BatchEncoding,
-        CharSpan,
-        PreTrainedTokenizerBase,
-        SpecialTokensMixin,
-        TokenSpan,
-    )
-
-    # Trainer
-    from .trainer_callback import (
-        DefaultFlowCallback,
-        EarlyStoppingCallback,
-        PrinterCallback,
-        ProgressCallback,
-        TrainerCallback,
-        TrainerControl,
-        TrainerState,
-    )
-    from .trainer_utils import (
-        EvalPrediction,
-        IntervalStrategy,
-        SchedulerType,
-        enable_full_determinism,
-        set_seed,
-    )
-    from .training_args import TrainingArguments
-    from .training_args_seq2seq import Seq2SeqTrainingArguments
-    from .training_args_tf import TFTrainingArguments
-
-    # Files and general utilities
-    from .utils import (
-        CONFIG_NAME,
-        MODEL_CARD_NAME,
-        PYTORCH_PRETRAINED_BERT_CACHE,
-        PYTORCH_TRANSFORMERS_CACHE,
-        SPIECE_UNDERLINE,
-        TF2_WEIGHTS_NAME,
-        TF_WEIGHTS_NAME,
-        TRANSFORMERS_CACHE,
-        WEIGHTS_NAME,
-        TensorType,
-        add_end_docstrings,
-        add_start_docstrings,
-        is_apex_available,
-        is_av_available,
-        is_bitsandbytes_available,
-        is_datasets_available,
-        is_faiss_available,
-        is_flax_available,
-        is_keras_nlp_available,
-        is_phonemizer_available,
-        is_psutil_available,
-        is_py3nvml_available,
-        is_pyctcdecode_available,
-        is_sacremoses_available,
-        is_safetensors_available,
-        is_scipy_available,
-        is_sentencepiece_available,
-        is_sklearn_available,
-        is_speech_available,
-        is_tensorflow_text_available,
-        is_tf_available,
-        is_timm_available,
-        is_tokenizers_available,
-        is_torch_available,
-        is_torch_hpu_available,
-        is_torch_mlu_available,
-        is_torch_musa_available,
-        is_torch_neuroncore_available,
-        is_torch_npu_available,
-        is_torch_tpu_available,
-        is_torch_xla_available,
-        is_torch_xpu_available,
-        is_torchvision_available,
-        is_vision_available,
-        logging,
-    )
-
-=======
->>>>>>> 20ceaca2
     # bitsandbytes config
     from .utils.quantization_config import (
         AqlmConfig,
@@ -5280,127 +772,11 @@
     )
 
     try:
-<<<<<<< HEAD
-        if not is_sentencepiece_available():
-            raise OptionalDependencyNotAvailable()
-    except OptionalDependencyNotAvailable:
-        from .utils.dummy_sentencepiece_objects import *
-    else:
-        from .models.albert import AlbertTokenizer
-        from .models.barthez import BarthezTokenizer
-        from .models.bartpho import BartphoTokenizer
-        from .models.bert_generation import BertGenerationTokenizer
-        from .models.big_bird import BigBirdTokenizer
-        from .models.camembert import CamembertTokenizer
-        from .models.code_llama import CodeLlamaTokenizer
-        from .models.cpm import CpmTokenizer
-        from .models.deberta_v2 import DebertaV2Tokenizer
-        from .models.deprecated.ernie_m import ErnieMTokenizer
-        from .models.deprecated.xlm_prophetnet import XLMProphetNetTokenizer
-        from .models.fnet import FNetTokenizer
-        from .models.gemma import GemmaTokenizer
-        from .models.gpt_sw3 import GPTSw3Tokenizer
-        from .models.layoutxlm import LayoutXLMTokenizer
-        from .models.llama import LlamaTokenizer
-        from .models.m2m_100 import M2M100Tokenizer
-        from .models.marian import MarianTokenizer
-        from .models.mbart import MBartTokenizer
-        from .models.mbart50 import MBart50Tokenizer
-        from .models.mluke import MLukeTokenizer
-        from .models.mt5 import MT5Tokenizer
-        from .models.nllb import NllbTokenizer
-        from .models.pegasus import PegasusTokenizer
-        from .models.plbart import PLBartTokenizer
-        from .models.reformer import ReformerTokenizer
-        from .models.rembert import RemBertTokenizer
-        from .models.seamless_m4t import SeamlessM4TTokenizer
-        from .models.siglip import SiglipTokenizer
-        from .models.speech_to_text import Speech2TextTokenizer
-        from .models.speecht5 import SpeechT5Tokenizer
-        from .models.t5 import T5Tokenizer
-        from .models.udop import UdopTokenizer
-        from .models.xglm import XGLMTokenizer
-        from .models.xlm_roberta import XLMRobertaTokenizer
-        from .models.xlnet import XLNetTokenizer
-
-    try:
-=======
->>>>>>> 20ceaca2
         if not is_tokenizers_available():
             raise OptionalDependencyNotAvailable()
     except OptionalDependencyNotAvailable:
         from .utils.dummy_tokenizers_objects import *
     else:
-<<<<<<< HEAD
-        # Fast tokenizers imports
-        from .models.albert import AlbertTokenizerFast
-        from .models.bart import BartTokenizerFast
-        from .models.barthez import BarthezTokenizerFast
-        from .models.bert import BertTokenizerFast
-        from .models.big_bird import BigBirdTokenizerFast
-        from .models.blenderbot import BlenderbotTokenizerFast
-        from .models.blenderbot_small import BlenderbotSmallTokenizerFast
-        from .models.bloom import BloomTokenizerFast
-        from .models.camembert import CamembertTokenizerFast
-        from .models.clip import CLIPTokenizerFast
-        from .models.code_llama import CodeLlamaTokenizerFast
-        from .models.codegen import CodeGenTokenizerFast
-        from .models.cohere import CohereTokenizerFast
-        from .models.convbert import ConvBertTokenizerFast
-        from .models.cpm import CpmTokenizerFast
-        from .models.deberta import DebertaTokenizerFast
-        from .models.deberta_v2 import DebertaV2TokenizerFast
-        from .models.deprecated.realm import RealmTokenizerFast
-        from .models.deprecated.retribert import RetriBertTokenizerFast
-        from .models.distilbert import DistilBertTokenizerFast
-        from .models.dpr import (
-            DPRContextEncoderTokenizerFast,
-            DPRQuestionEncoderTokenizerFast,
-            DPRReaderTokenizerFast,
-        )
-        from .models.electra import ElectraTokenizerFast
-        from .models.fnet import FNetTokenizerFast
-        from .models.funnel import FunnelTokenizerFast
-        from .models.gemma import GemmaTokenizerFast
-        from .models.gpt2 import GPT2TokenizerFast
-        from .models.gpt_neox import GPTNeoXTokenizerFast
-        from .models.gpt_neox_japanese import GPTNeoXJapaneseTokenizer
-        from .models.herbert import HerbertTokenizerFast
-        from .models.layoutlm import LayoutLMTokenizerFast
-        from .models.layoutlmv2 import LayoutLMv2TokenizerFast
-        from .models.layoutlmv3 import LayoutLMv3TokenizerFast
-        from .models.layoutxlm import LayoutXLMTokenizerFast
-        from .models.led import LEDTokenizerFast
-        from .models.llama import LlamaTokenizerFast
-        from .models.longformer import LongformerTokenizerFast
-        from .models.lxmert import LxmertTokenizerFast
-        from .models.markuplm import MarkupLMTokenizerFast
-        from .models.mbart import MBartTokenizerFast
-        from .models.mbart50 import MBart50TokenizerFast
-        from .models.mobilebert import MobileBertTokenizerFast
-        from .models.mpnet import MPNetTokenizerFast
-        from .models.mt5 import MT5TokenizerFast
-        from .models.mvp import MvpTokenizerFast
-        from .models.nllb import NllbTokenizerFast
-        from .models.nougat import NougatTokenizerFast
-        from .models.openai import OpenAIGPTTokenizerFast
-        from .models.pegasus import PegasusTokenizerFast
-        from .models.qwen2 import Qwen2TokenizerFast
-        from .models.reformer import ReformerTokenizerFast
-        from .models.rembert import RemBertTokenizerFast
-        from .models.roberta import RobertaTokenizerFast
-        from .models.roformer import RoFormerTokenizerFast
-        from .models.seamless_m4t import SeamlessM4TTokenizerFast
-        from .models.splinter import SplinterTokenizerFast
-        from .models.squeezebert import SqueezeBertTokenizerFast
-        from .models.t5 import T5TokenizerFast
-        from .models.udop import UdopTokenizerFast
-        from .models.whisper import WhisperTokenizerFast
-        from .models.xglm import XGLMTokenizerFast
-        from .models.xlm_roberta import XLMRobertaTokenizerFast
-        from .models.xlnet import XLNetTokenizerFast
-=======
->>>>>>> 20ceaca2
         from .tokenization_utils_fast import PreTrainedTokenizerFast
 
     try:
@@ -5412,2350 +788,6 @@
         from .convert_slow_tokenizer import (
             SLOW_TO_FAST_CONVERTERS,
             convert_slow_tokenizer,
-<<<<<<< HEAD
-        )
-
-    try:
-        if not is_tensorflow_text_available():
-            raise OptionalDependencyNotAvailable()
-    except OptionalDependencyNotAvailable:
-        from .utils.dummy_tensorflow_text_objects import *
-    else:
-        from .models.bert import TFBertTokenizer
-
-    try:
-        if not is_keras_nlp_available():
-            raise OptionalDependencyNotAvailable()
-    except OptionalDependencyNotAvailable:
-        from .utils.dummy_keras_nlp_objects import *
-    else:
-        from .models.gpt2 import TFGPT2Tokenizer
-
-    try:
-        if not is_vision_available():
-            raise OptionalDependencyNotAvailable()
-    except OptionalDependencyNotAvailable:
-        from .utils.dummy_vision_objects import *
-    else:
-        from .image_processing_base import ImageProcessingMixin
-        from .image_processing_utils import BaseImageProcessor
-        from .image_utils import ImageFeatureExtractionMixin
-        from .models.aria import AriaImageProcessor
-        from .models.beit import BeitFeatureExtractor, BeitImageProcessor
-        from .models.bit import BitImageProcessor
-        from .models.blip import BlipImageProcessor
-        from .models.bridgetower import BridgeTowerImageProcessor
-        from .models.chameleon import ChameleonImageProcessor
-        from .models.chinese_clip import (
-            ChineseCLIPFeatureExtractor,
-            ChineseCLIPImageProcessor,
-        )
-        from .models.clip import CLIPFeatureExtractor, CLIPImageProcessor
-        from .models.conditional_detr import (
-            ConditionalDetrFeatureExtractor,
-            ConditionalDetrImageProcessor,
-        )
-        from .models.convnext import ConvNextFeatureExtractor, ConvNextImageProcessor
-        from .models.deformable_detr import DeformableDetrFeatureExtractor, DeformableDetrImageProcessor
-        from .models.deit import DeiTFeatureExtractor, DeiTImageProcessor
-        from .models.deprecated.deta import DetaImageProcessor
-        from .models.deprecated.efficientformer import EfficientFormerImageProcessor
-        from .models.deprecated.tvlt import TvltImageProcessor
-        from .models.deprecated.vit_hybrid import ViTHybridImageProcessor
-        from .models.depth_pro import DepthProImageProcessor, DepthProImageProcessorFast
-        from .models.detr import DetrFeatureExtractor, DetrImageProcessor
-        from .models.donut import DonutFeatureExtractor, DonutImageProcessor
-        from .models.dpt import DPTFeatureExtractor, DPTImageProcessor
-        from .models.efficientnet import EfficientNetImageProcessor
-        from .models.emu3 import Emu3ImageProcessor
-        from .models.flava import (
-            FlavaFeatureExtractor,
-            FlavaImageProcessor,
-            FlavaProcessor,
-        )
-        from .models.fuyu import FuyuImageProcessor, FuyuProcessor
-        from .models.gemma3 import Gemma3ImageProcessor
-        from .models.glpn import GLPNFeatureExtractor, GLPNImageProcessor
-        from .models.got_ocr2 import GotOcr2ImageProcessor
-        from .models.grounding_dino import GroundingDinoImageProcessor
-        from .models.idefics import IdeficsImageProcessor
-        from .models.idefics2 import Idefics2ImageProcessor
-        from .models.idefics3 import Idefics3ImageProcessor
-        from .models.imagegpt import ImageGPTFeatureExtractor, ImageGPTImageProcessor
-        from .models.instructblipvideo import InstructBlipVideoImageProcessor
-        from .models.layoutlmv2 import (
-            LayoutLMv2FeatureExtractor,
-            LayoutLMv2ImageProcessor,
-        )
-        from .models.layoutlmv3 import (
-            LayoutLMv3FeatureExtractor,
-            LayoutLMv3ImageProcessor,
-        )
-        from .models.levit import LevitFeatureExtractor, LevitImageProcessor
-        from .models.llava import LlavaImageProcessor
-        from .models.llava_next import LlavaNextImageProcessor
-        from .models.llava_next_video import LlavaNextVideoImageProcessor
-        from .models.llava_onevision import LlavaOnevisionImageProcessor, LlavaOnevisionVideoProcessor
-        from .models.mask2former import Mask2FormerImageProcessor
-        from .models.maskformer import (
-            MaskFormerFeatureExtractor,
-            MaskFormerImageProcessor,
-        )
-        from .models.mllama import MllamaImageProcessor
-        from .models.mobilenet_v1 import (
-            MobileNetV1FeatureExtractor,
-            MobileNetV1ImageProcessor,
-        )
-        from .models.mobilenet_v2 import (
-            MobileNetV2FeatureExtractor,
-            MobileNetV2ImageProcessor,
-        )
-        from .models.mobilevit import MobileViTFeatureExtractor, MobileViTImageProcessor
-        from .models.nougat import NougatImageProcessor
-        from .models.oneformer import OneFormerImageProcessor
-        from .models.owlv2 import Owlv2ImageProcessor
-        from .models.owlvit import OwlViTFeatureExtractor, OwlViTImageProcessor
-        from .models.perceiver import PerceiverFeatureExtractor, PerceiverImageProcessor
-        from .models.pix2struct import Pix2StructImageProcessor
-        from .models.pixtral import PixtralImageProcessor
-        from .models.poolformer import (
-            PoolFormerFeatureExtractor,
-            PoolFormerImageProcessor,
-        )
-        from .models.prompt_depth_anything import PromptDepthAnythingImageProcessor
-        from .models.pvt import PvtImageProcessor
-        from .models.qwen2_vl import Qwen2VLImageProcessor
-        from .models.rt_detr import RTDetrImageProcessor
-        from .models.sam import SamImageProcessor
-        from .models.segformer import SegformerFeatureExtractor, SegformerImageProcessor
-        from .models.seggpt import SegGptImageProcessor
-        from .models.siglip import SiglipImageProcessor
-        from .models.siglip2 import Siglip2ImageProcessor
-        from .models.smolvlm import SmolVLMImageProcessor
-        from .models.superglue import SuperGlueImageProcessor
-        from .models.superpoint import SuperPointImageProcessor
-        from .models.swin2sr import Swin2SRImageProcessor
-        from .models.textnet import TextNetImageProcessor
-        from .models.tvp import TvpImageProcessor
-        from .models.video_llava import VideoLlavaImageProcessor
-        from .models.videomae import VideoMAEFeatureExtractor, VideoMAEImageProcessor
-        from .models.vilt import ViltFeatureExtractor, ViltImageProcessor, ViltProcessor
-        from .models.vit import ViTFeatureExtractor, ViTImageProcessor
-        from .models.vitmatte import VitMatteImageProcessor
-        from .models.vitpose import VitPoseImageProcessor
-        from .models.vivit import VivitImageProcessor
-        from .models.yolos import YolosFeatureExtractor, YolosImageProcessor
-        from .models.zoedepth import ZoeDepthImageProcessor
-
-    try:
-        if not is_torchvision_available():
-            raise OptionalDependencyNotAvailable()
-    except OptionalDependencyNotAvailable:
-        from .utils.dummy_torchvision_objects import *
-    else:
-        from .image_processing_utils_fast import BaseImageProcessorFast
-        from .models.blip import BlipImageProcessorFast
-        from .models.clip import CLIPImageProcessorFast
-        from .models.convnext import ConvNextImageProcessorFast
-        from .models.deformable_detr import DeformableDetrImageProcessorFast
-        from .models.deit import DeiTImageProcessorFast
-        from .models.depth_pro import DepthProImageProcessorFast
-        from .models.detr import DetrImageProcessorFast
-        from .models.gemma3 import Gemma3ImageProcessorFast
-        from .models.got_ocr2 import GotOcr2ImageProcessorFast
-        from .models.llava import LlavaImageProcessorFast
-        from .models.llava_next import LlavaNextImageProcessorFast
-        from .models.llava_onevision import LlavaOnevisionImageProcessorFast
-        from .models.phi4_multimodal import Phi4MultimodalImageProcessorFast
-        from .models.pixtral import PixtralImageProcessorFast
-        from .models.qwen2_vl import Qwen2VLImageProcessorFast
-        from .models.rt_detr import RTDetrImageProcessorFast
-        from .models.siglip import SiglipImageProcessorFast
-        from .models.siglip2 import Siglip2ImageProcessorFast
-        from .models.vit import ViTImageProcessorFast
-
-    try:
-        if not (is_torchvision_available() and is_timm_available()):
-            raise OptionalDependencyNotAvailable()
-    except OptionalDependencyNotAvailable:
-        from .utils.dummy_timm_and_torchvision_objects import *
-    else:
-        from .models.timm_wrapper import TimmWrapperImageProcessor
-
-    # Modeling
-    try:
-        if not is_torch_available():
-            raise OptionalDependencyNotAvailable()
-    except OptionalDependencyNotAvailable:
-        from .utils.dummy_pt_objects import *
-    else:
-        # Debugging
-        from .cache_utils import (
-            Cache,
-            CacheConfig,
-            DynamicCache,
-            EncoderDecoderCache,
-            HQQQuantizedCache,
-            HybridCache,
-            MambaCache,
-            OffloadedCache,
-            OffloadedStaticCache,
-            QuantizedCache,
-            QuantizedCacheConfig,
-            QuantoQuantizedCache,
-            SinkCache,
-            SlidingWindowCache,
-            StaticCache,
-        )
-        from .data.datasets import (
-            GlueDataset,
-            GlueDataTrainingArguments,
-            LineByLineTextDataset,
-            LineByLineWithRefDataset,
-            LineByLineWithSOPTextDataset,
-            SquadDataset,
-            SquadDataTrainingArguments,
-            TextDataset,
-            TextDatasetForNextSentencePrediction,
-        )
-        from .generation import (
-            AlternatingCodebooksLogitsProcessor,
-            BayesianDetectorConfig,
-            BayesianDetectorModel,
-            BeamScorer,
-            BeamSearchScorer,
-            ClassifierFreeGuidanceLogitsProcessor,
-            ConstrainedBeamSearchScorer,
-            Constraint,
-            ConstraintListState,
-            DisjunctiveConstraint,
-            EncoderNoRepeatNGramLogitsProcessor,
-            EncoderRepetitionPenaltyLogitsProcessor,
-            EosTokenCriteria,
-            EpsilonLogitsWarper,
-            EtaLogitsWarper,
-            ExponentialDecayLengthPenalty,
-            ForcedBOSTokenLogitsProcessor,
-            ForcedEOSTokenLogitsProcessor,
-            GenerationMixin,
-            HammingDiversityLogitsProcessor,
-            InfNanRemoveLogitsProcessor,
-            LogitNormalization,
-            LogitsProcessor,
-            LogitsProcessorList,
-            MaxLengthCriteria,
-            MaxTimeCriteria,
-            MinLengthLogitsProcessor,
-            MinNewTokensLengthLogitsProcessor,
-            MinPLogitsWarper,
-            NoBadWordsLogitsProcessor,
-            NoRepeatNGramLogitsProcessor,
-            PhrasalConstraint,
-            PrefixConstrainedLogitsProcessor,
-            RepetitionPenaltyLogitsProcessor,
-            SequenceBiasLogitsProcessor,
-            StoppingCriteria,
-            StoppingCriteriaList,
-            StopStringCriteria,
-            SuppressTokensAtBeginLogitsProcessor,
-            SuppressTokensLogitsProcessor,
-            SynthIDTextWatermarkDetector,
-            SynthIDTextWatermarkingConfig,
-            SynthIDTextWatermarkLogitsProcessor,
-            TemperatureLogitsWarper,
-            TopKLogitsWarper,
-            TopPLogitsWarper,
-            TypicalLogitsWarper,
-            UnbatchedClassifierFreeGuidanceLogitsProcessor,
-            WatermarkDetector,
-            WatermarkLogitsProcessor,
-            WhisperTimeStampLogitsProcessor,
-        )
-        from .integrations.executorch import (
-            TorchExportableModuleWithStaticCache,
-            convert_and_export_with_cache,
-        )
-        from .model_debugging_utils import (
-            model_addition_debugger,
-            model_addition_debugger_context,
-        )
-        from .modeling_rope_utils import ROPE_INIT_FUNCTIONS
-        from .modeling_utils import PreTrainedModel
-        from .models.albert import (
-            AlbertForMaskedLM,
-            AlbertForMultipleChoice,
-            AlbertForPreTraining,
-            AlbertForQuestionAnswering,
-            AlbertForSequenceClassification,
-            AlbertForTokenClassification,
-            AlbertModel,
-            AlbertPreTrainedModel,
-            load_tf_weights_in_albert,
-        )
-        from .models.align import (
-            AlignModel,
-            AlignPreTrainedModel,
-            AlignTextModel,
-            AlignVisionModel,
-        )
-        from .models.altclip import (
-            AltCLIPModel,
-            AltCLIPPreTrainedModel,
-            AltCLIPTextModel,
-            AltCLIPVisionModel,
-        )
-        from .models.aria import (
-            AriaForConditionalGeneration,
-            AriaPreTrainedModel,
-            AriaTextForCausalLM,
-            AriaTextModel,
-            AriaTextPreTrainedModel,
-        )
-        from .models.audio_spectrogram_transformer import (
-            ASTForAudioClassification,
-            ASTModel,
-            ASTPreTrainedModel,
-        )
-        from .models.auto import (
-            MODEL_FOR_AUDIO_CLASSIFICATION_MAPPING,
-            MODEL_FOR_AUDIO_FRAME_CLASSIFICATION_MAPPING,
-            MODEL_FOR_AUDIO_XVECTOR_MAPPING,
-            MODEL_FOR_BACKBONE_MAPPING,
-            MODEL_FOR_CAUSAL_IMAGE_MODELING_MAPPING,
-            MODEL_FOR_CAUSAL_LM_MAPPING,
-            MODEL_FOR_CTC_MAPPING,
-            MODEL_FOR_DEPTH_ESTIMATION_MAPPING,
-            MODEL_FOR_DOCUMENT_QUESTION_ANSWERING_MAPPING,
-            MODEL_FOR_IMAGE_CLASSIFICATION_MAPPING,
-            MODEL_FOR_IMAGE_MAPPING,
-            MODEL_FOR_IMAGE_SEGMENTATION_MAPPING,
-            MODEL_FOR_IMAGE_TEXT_TO_TEXT_MAPPING,
-            MODEL_FOR_IMAGE_TO_IMAGE_MAPPING,
-            MODEL_FOR_INSTANCE_SEGMENTATION_MAPPING,
-            MODEL_FOR_KEYPOINT_DETECTION_MAPPING,
-            MODEL_FOR_MASK_GENERATION_MAPPING,
-            MODEL_FOR_MASKED_IMAGE_MODELING_MAPPING,
-            MODEL_FOR_MASKED_LM_MAPPING,
-            MODEL_FOR_MULTIPLE_CHOICE_MAPPING,
-            MODEL_FOR_NEXT_SENTENCE_PREDICTION_MAPPING,
-            MODEL_FOR_OBJECT_DETECTION_MAPPING,
-            MODEL_FOR_PRETRAINING_MAPPING,
-            MODEL_FOR_QUESTION_ANSWERING_MAPPING,
-            MODEL_FOR_RETRIEVAL_MAPPING,
-            MODEL_FOR_SEMANTIC_SEGMENTATION_MAPPING,
-            MODEL_FOR_SEQ_TO_SEQ_CAUSAL_LM_MAPPING,
-            MODEL_FOR_SEQUENCE_CLASSIFICATION_MAPPING,
-            MODEL_FOR_SPEECH_SEQ_2_SEQ_MAPPING,
-            MODEL_FOR_TABLE_QUESTION_ANSWERING_MAPPING,
-            MODEL_FOR_TEXT_ENCODING_MAPPING,
-            MODEL_FOR_TEXT_TO_SPECTROGRAM_MAPPING,
-            MODEL_FOR_TEXT_TO_WAVEFORM_MAPPING,
-            MODEL_FOR_TIME_SERIES_CLASSIFICATION_MAPPING,
-            MODEL_FOR_TIME_SERIES_REGRESSION_MAPPING,
-            MODEL_FOR_TOKEN_CLASSIFICATION_MAPPING,
-            MODEL_FOR_UNIVERSAL_SEGMENTATION_MAPPING,
-            MODEL_FOR_VIDEO_CLASSIFICATION_MAPPING,
-            MODEL_FOR_VISION_2_SEQ_MAPPING,
-            MODEL_FOR_VISUAL_QUESTION_ANSWERING_MAPPING,
-            MODEL_FOR_ZERO_SHOT_IMAGE_CLASSIFICATION_MAPPING,
-            MODEL_FOR_ZERO_SHOT_OBJECT_DETECTION_MAPPING,
-            MODEL_MAPPING,
-            MODEL_WITH_LM_HEAD_MAPPING,
-            AutoBackbone,
-            AutoModel,
-            AutoModelForAudioClassification,
-            AutoModelForAudioFrameClassification,
-            AutoModelForAudioXVector,
-            AutoModelForCausalLM,
-            AutoModelForCTC,
-            AutoModelForDepthEstimation,
-            AutoModelForDocumentQuestionAnswering,
-            AutoModelForImageClassification,
-            AutoModelForImageSegmentation,
-            AutoModelForImageTextToText,
-            AutoModelForImageToImage,
-            AutoModelForInstanceSegmentation,
-            AutoModelForKeypointDetection,
-            AutoModelForMaskedImageModeling,
-            AutoModelForMaskedLM,
-            AutoModelForMaskGeneration,
-            AutoModelForMultipleChoice,
-            AutoModelForNextSentencePrediction,
-            AutoModelForObjectDetection,
-            AutoModelForPreTraining,
-            AutoModelForQuestionAnswering,
-            AutoModelForSemanticSegmentation,
-            AutoModelForSeq2SeqLM,
-            AutoModelForSequenceClassification,
-            AutoModelForSpeechSeq2Seq,
-            AutoModelForTableQuestionAnswering,
-            AutoModelForTextEncoding,
-            AutoModelForTextToSpectrogram,
-            AutoModelForTextToWaveform,
-            AutoModelForTokenClassification,
-            AutoModelForUniversalSegmentation,
-            AutoModelForVideoClassification,
-            AutoModelForVision2Seq,
-            AutoModelForVisualQuestionAnswering,
-            AutoModelForZeroShotImageClassification,
-            AutoModelForZeroShotObjectDetection,
-            AutoModelWithLMHead,
-        )
-        from .models.autoformer import (
-            AutoformerForPrediction,
-            AutoformerModel,
-            AutoformerPreTrainedModel,
-        )
-        from .models.aya_vision import AyaVisionForConditionalGeneration, AyaVisionPreTrainedModel
-        from .models.bamba import BambaForCausalLM, BambaModel, BambaPreTrainedModel
-        from .models.bark import (
-            BarkCausalModel,
-            BarkCoarseModel,
-            BarkFineModel,
-            BarkModel,
-            BarkPreTrainedModel,
-            BarkSemanticModel,
-        )
-        from .models.bart import (
-            BartForCausalLM,
-            BartForConditionalGeneration,
-            BartForQuestionAnswering,
-            BartForSequenceClassification,
-            BartModel,
-            BartPreTrainedModel,
-            BartPretrainedModel,
-            PretrainedBartModel,
-        )
-        from .models.beit import (
-            BeitBackbone,
-            BeitForImageClassification,
-            BeitForMaskedImageModeling,
-            BeitForSemanticSegmentation,
-            BeitModel,
-            BeitPreTrainedModel,
-        )
-        from .models.bert import (
-            BertForMaskedLM,
-            BertForMultipleChoice,
-            BertForNextSentencePrediction,
-            BertForPreTraining,
-            BertForQuestionAnswering,
-            BertForSequenceClassification,
-            BertForTokenClassification,
-            BertLMHeadModel,
-            BertModel,
-            BertPreTrainedModel,
-            load_tf_weights_in_bert,
-        )
-        from .models.bert_generation import (
-            BertGenerationDecoder,
-            BertGenerationEncoder,
-            BertGenerationPreTrainedModel,
-            load_tf_weights_in_bert_generation,
-        )
-        from .models.big_bird import (
-            BigBirdForCausalLM,
-            BigBirdForMaskedLM,
-            BigBirdForMultipleChoice,
-            BigBirdForPreTraining,
-            BigBirdForQuestionAnswering,
-            BigBirdForSequenceClassification,
-            BigBirdForTokenClassification,
-            BigBirdModel,
-            BigBirdPreTrainedModel,
-            load_tf_weights_in_big_bird,
-        )
-        from .models.bigbird_pegasus import (
-            BigBirdPegasusForCausalLM,
-            BigBirdPegasusForConditionalGeneration,
-            BigBirdPegasusForQuestionAnswering,
-            BigBirdPegasusForSequenceClassification,
-            BigBirdPegasusModel,
-            BigBirdPegasusPreTrainedModel,
-        )
-        from .models.biogpt import (
-            BioGptForCausalLM,
-            BioGptForSequenceClassification,
-            BioGptForTokenClassification,
-            BioGptModel,
-            BioGptPreTrainedModel,
-        )
-        from .models.bit import (
-            BitBackbone,
-            BitForImageClassification,
-            BitModel,
-            BitPreTrainedModel,
-        )
-        from .models.blenderbot import (
-            BlenderbotForCausalLM,
-            BlenderbotForConditionalGeneration,
-            BlenderbotModel,
-            BlenderbotPreTrainedModel,
-        )
-        from .models.blenderbot_small import (
-            BlenderbotSmallForCausalLM,
-            BlenderbotSmallForConditionalGeneration,
-            BlenderbotSmallModel,
-            BlenderbotSmallPreTrainedModel,
-        )
-        from .models.blip import (
-            BlipForConditionalGeneration,
-            BlipForImageTextRetrieval,
-            BlipForQuestionAnswering,
-            BlipModel,
-            BlipPreTrainedModel,
-            BlipTextModel,
-            BlipVisionModel,
-        )
-        from .models.blip_2 import (
-            Blip2ForConditionalGeneration,
-            Blip2ForImageTextRetrieval,
-            Blip2Model,
-            Blip2PreTrainedModel,
-            Blip2QFormerModel,
-            Blip2TextModelWithProjection,
-            Blip2VisionModel,
-            Blip2VisionModelWithProjection,
-        )
-        from .models.bloom import (
-            BloomForCausalLM,
-            BloomForQuestionAnswering,
-            BloomForSequenceClassification,
-            BloomForTokenClassification,
-            BloomModel,
-            BloomPreTrainedModel,
-        )
-        from .models.bridgetower import (
-            BridgeTowerForContrastiveLearning,
-            BridgeTowerForImageAndTextRetrieval,
-            BridgeTowerForMaskedLM,
-            BridgeTowerModel,
-            BridgeTowerPreTrainedModel,
-        )
-        from .models.bros import (
-            BrosForTokenClassification,
-            BrosModel,
-            BrosPreTrainedModel,
-            BrosProcessor,
-            BrosSpadeEEForTokenClassification,
-            BrosSpadeELForTokenClassification,
-        )
-        from .models.camembert import (
-            CamembertForCausalLM,
-            CamembertForMaskedLM,
-            CamembertForMultipleChoice,
-            CamembertForQuestionAnswering,
-            CamembertForSequenceClassification,
-            CamembertForTokenClassification,
-            CamembertModel,
-            CamembertPreTrainedModel,
-        )
-        from .models.canine import (
-            CanineForMultipleChoice,
-            CanineForQuestionAnswering,
-            CanineForSequenceClassification,
-            CanineForTokenClassification,
-            CanineModel,
-            CaninePreTrainedModel,
-            load_tf_weights_in_canine,
-        )
-        from .models.chameleon import (
-            ChameleonForConditionalGeneration,
-            ChameleonModel,
-            ChameleonPreTrainedModel,
-            ChameleonProcessor,
-            ChameleonVQVAE,
-        )
-        from .models.chinese_clip import (
-            ChineseCLIPModel,
-            ChineseCLIPPreTrainedModel,
-            ChineseCLIPTextModel,
-            ChineseCLIPVisionModel,
-        )
-        from .models.clap import (
-            ClapAudioModel,
-            ClapAudioModelWithProjection,
-            ClapFeatureExtractor,
-            ClapModel,
-            ClapPreTrainedModel,
-            ClapTextModel,
-            ClapTextModelWithProjection,
-        )
-        from .models.clip import (
-            CLIPForImageClassification,
-            CLIPModel,
-            CLIPPreTrainedModel,
-            CLIPTextModel,
-            CLIPTextModelWithProjection,
-            CLIPVisionModel,
-            CLIPVisionModelWithProjection,
-        )
-        from .models.clipseg import (
-            CLIPSegForImageSegmentation,
-            CLIPSegModel,
-            CLIPSegPreTrainedModel,
-            CLIPSegTextModel,
-            CLIPSegVisionModel,
-        )
-        from .models.clvp import (
-            ClvpDecoder,
-            ClvpEncoder,
-            ClvpForCausalLM,
-            ClvpModel,
-            ClvpModelForConditionalGeneration,
-            ClvpPreTrainedModel,
-        )
-        from .models.codegen import (
-            CodeGenForCausalLM,
-            CodeGenModel,
-            CodeGenPreTrainedModel,
-        )
-        from .models.cohere import (
-            CohereForCausalLM,
-            CohereModel,
-            CoherePreTrainedModel,
-        )
-        from .models.cohere2 import (
-            Cohere2ForCausalLM,
-            Cohere2Model,
-            Cohere2PreTrainedModel,
-        )
-        from .models.colpali import (
-            ColPaliForRetrieval,
-            ColPaliPreTrainedModel,
-        )
-        from .models.conditional_detr import (
-            ConditionalDetrForObjectDetection,
-            ConditionalDetrForSegmentation,
-            ConditionalDetrModel,
-            ConditionalDetrPreTrainedModel,
-        )
-        from .models.convbert import (
-            ConvBertForMaskedLM,
-            ConvBertForMultipleChoice,
-            ConvBertForQuestionAnswering,
-            ConvBertForSequenceClassification,
-            ConvBertForTokenClassification,
-            ConvBertModel,
-            ConvBertPreTrainedModel,
-            load_tf_weights_in_convbert,
-        )
-        from .models.convnext import (
-            ConvNextBackbone,
-            ConvNextForImageClassification,
-            ConvNextModel,
-            ConvNextPreTrainedModel,
-        )
-        from .models.convnextv2 import (
-            ConvNextV2Backbone,
-            ConvNextV2ForImageClassification,
-            ConvNextV2Model,
-            ConvNextV2PreTrainedModel,
-        )
-        from .models.cpmant import (
-            CpmAntForCausalLM,
-            CpmAntModel,
-            CpmAntPreTrainedModel,
-        )
-        from .models.ctrl import (
-            CTRLForSequenceClassification,
-            CTRLLMHeadModel,
-            CTRLModel,
-            CTRLPreTrainedModel,
-        )
-        from .models.cvt import (
-            CvtForImageClassification,
-            CvtModel,
-            CvtPreTrainedModel,
-        )
-        from .models.dab_detr import (
-            DabDetrForObjectDetection,
-            DabDetrModel,
-            DabDetrPreTrainedModel,
-        )
-        from .models.dac import (
-            DacModel,
-            DacPreTrainedModel,
-        )
-        from .models.data2vec import (
-            Data2VecAudioForAudioFrameClassification,
-            Data2VecAudioForCTC,
-            Data2VecAudioForSequenceClassification,
-            Data2VecAudioForXVector,
-            Data2VecAudioModel,
-            Data2VecAudioPreTrainedModel,
-            Data2VecTextForCausalLM,
-            Data2VecTextForMaskedLM,
-            Data2VecTextForMultipleChoice,
-            Data2VecTextForQuestionAnswering,
-            Data2VecTextForSequenceClassification,
-            Data2VecTextForTokenClassification,
-            Data2VecTextModel,
-            Data2VecTextPreTrainedModel,
-            Data2VecVisionForImageClassification,
-            Data2VecVisionForSemanticSegmentation,
-            Data2VecVisionModel,
-            Data2VecVisionPreTrainedModel,
-        )
-
-        # PyTorch model imports
-        from .models.dbrx import (
-            DbrxForCausalLM,
-            DbrxModel,
-            DbrxPreTrainedModel,
-        )
-        from .models.deberta import (
-            DebertaForMaskedLM,
-            DebertaForQuestionAnswering,
-            DebertaForSequenceClassification,
-            DebertaForTokenClassification,
-            DebertaModel,
-            DebertaPreTrainedModel,
-        )
-        from .models.deberta_v2 import (
-            DebertaV2ForMaskedLM,
-            DebertaV2ForMultipleChoice,
-            DebertaV2ForQuestionAnswering,
-            DebertaV2ForSequenceClassification,
-            DebertaV2ForTokenClassification,
-            DebertaV2Model,
-            DebertaV2PreTrainedModel,
-        )
-        from .models.decision_transformer import (
-            DecisionTransformerGPT2Model,
-            DecisionTransformerGPT2PreTrainedModel,
-            DecisionTransformerModel,
-            DecisionTransformerPreTrainedModel,
-        )
-        from .models.deformable_detr import (
-            DeformableDetrForObjectDetection,
-            DeformableDetrModel,
-            DeformableDetrPreTrainedModel,
-        )
-        from .models.deit import (
-            DeiTForImageClassification,
-            DeiTForImageClassificationWithTeacher,
-            DeiTForMaskedImageModeling,
-            DeiTModel,
-            DeiTPreTrainedModel,
-        )
-        from .models.deprecated.deta import (
-            DetaForObjectDetection,
-            DetaModel,
-            DetaPreTrainedModel,
-        )
-        from .models.deprecated.efficientformer import (
-            EfficientFormerForImageClassification,
-            EfficientFormerForImageClassificationWithTeacher,
-            EfficientFormerModel,
-            EfficientFormerPreTrainedModel,
-        )
-        from .models.deprecated.ernie_m import (
-            ErnieMForInformationExtraction,
-            ErnieMForMultipleChoice,
-            ErnieMForQuestionAnswering,
-            ErnieMForSequenceClassification,
-            ErnieMForTokenClassification,
-            ErnieMModel,
-            ErnieMPreTrainedModel,
-        )
-        from .models.deprecated.gptsan_japanese import (
-            GPTSanJapaneseForConditionalGeneration,
-            GPTSanJapaneseModel,
-            GPTSanJapanesePreTrainedModel,
-        )
-        from .models.deprecated.graphormer import (
-            GraphormerForGraphClassification,
-            GraphormerModel,
-            GraphormerPreTrainedModel,
-        )
-        from .models.deprecated.jukebox import (
-            JukeboxModel,
-            JukeboxPreTrainedModel,
-            JukeboxPrior,
-            JukeboxVQVAE,
-        )
-        from .models.deprecated.mctct import (
-            MCTCTForCTC,
-            MCTCTModel,
-            MCTCTPreTrainedModel,
-        )
-        from .models.deprecated.mega import (
-            MegaForCausalLM,
-            MegaForMaskedLM,
-            MegaForMultipleChoice,
-            MegaForQuestionAnswering,
-            MegaForSequenceClassification,
-            MegaForTokenClassification,
-            MegaModel,
-            MegaPreTrainedModel,
-        )
-        from .models.deprecated.mmbt import (
-            MMBTForClassification,
-            MMBTModel,
-            ModalEmbeddings,
-        )
-        from .models.deprecated.nat import (
-            NatBackbone,
-            NatForImageClassification,
-            NatModel,
-            NatPreTrainedModel,
-        )
-        from .models.deprecated.nezha import (
-            NezhaForMaskedLM,
-            NezhaForMultipleChoice,
-            NezhaForNextSentencePrediction,
-            NezhaForPreTraining,
-            NezhaForQuestionAnswering,
-            NezhaForSequenceClassification,
-            NezhaForTokenClassification,
-            NezhaModel,
-            NezhaPreTrainedModel,
-        )
-        from .models.deprecated.open_llama import (
-            OpenLlamaForCausalLM,
-            OpenLlamaForSequenceClassification,
-            OpenLlamaModel,
-            OpenLlamaPreTrainedModel,
-        )
-        from .models.deprecated.qdqbert import (
-            QDQBertForMaskedLM,
-            QDQBertForMultipleChoice,
-            QDQBertForNextSentencePrediction,
-            QDQBertForQuestionAnswering,
-            QDQBertForSequenceClassification,
-            QDQBertForTokenClassification,
-            QDQBertLMHeadModel,
-            QDQBertModel,
-            QDQBertPreTrainedModel,
-            load_tf_weights_in_qdqbert,
-        )
-        from .models.deprecated.realm import (
-            RealmEmbedder,
-            RealmForOpenQA,
-            RealmKnowledgeAugEncoder,
-            RealmPreTrainedModel,
-            RealmReader,
-            RealmRetriever,
-            RealmScorer,
-            load_tf_weights_in_realm,
-        )
-        from .models.deprecated.retribert import (
-            RetriBertModel,
-            RetriBertPreTrainedModel,
-        )
-        from .models.deprecated.speech_to_text_2 import (
-            Speech2Text2ForCausalLM,
-            Speech2Text2PreTrainedModel,
-        )
-        from .models.deprecated.trajectory_transformer import (
-            TrajectoryTransformerModel,
-            TrajectoryTransformerPreTrainedModel,
-        )
-        from .models.deprecated.transfo_xl import (
-            AdaptiveEmbedding,
-            TransfoXLForSequenceClassification,
-            TransfoXLLMHeadModel,
-            TransfoXLModel,
-            TransfoXLPreTrainedModel,
-            load_tf_weights_in_transfo_xl,
-        )
-        from .models.deprecated.tvlt import (
-            TvltForAudioVisualClassification,
-            TvltForPreTraining,
-            TvltModel,
-            TvltPreTrainedModel,
-        )
-        from .models.deprecated.van import (
-            VanForImageClassification,
-            VanModel,
-            VanPreTrainedModel,
-        )
-        from .models.deprecated.vit_hybrid import (
-            ViTHybridForImageClassification,
-            ViTHybridModel,
-            ViTHybridPreTrainedModel,
-        )
-        from .models.deprecated.xlm_prophetnet import (
-            XLMProphetNetDecoder,
-            XLMProphetNetEncoder,
-            XLMProphetNetForCausalLM,
-            XLMProphetNetForConditionalGeneration,
-            XLMProphetNetModel,
-            XLMProphetNetPreTrainedModel,
-        )
-        from .models.depth_anything import (
-            DepthAnythingForDepthEstimation,
-            DepthAnythingPreTrainedModel,
-        )
-        from .models.depth_pro import (
-            DepthProForDepthEstimation,
-            DepthProModel,
-            DepthProPreTrainedModel,
-        )
-        from .models.detr import (
-            DetrForObjectDetection,
-            DetrForSegmentation,
-            DetrModel,
-            DetrPreTrainedModel,
-        )
-        from .models.diffllama import (
-            DiffLlamaForCausalLM,
-            DiffLlamaForQuestionAnswering,
-            DiffLlamaForSequenceClassification,
-            DiffLlamaForTokenClassification,
-            DiffLlamaModel,
-            DiffLlamaPreTrainedModel,
-        )
-        from .models.dinat import (
-            DinatBackbone,
-            DinatForImageClassification,
-            DinatModel,
-            DinatPreTrainedModel,
-        )
-        from .models.dinov2 import (
-            Dinov2Backbone,
-            Dinov2ForImageClassification,
-            Dinov2Model,
-            Dinov2PreTrainedModel,
-        )
-        from .models.dinov2_with_registers import (
-            Dinov2WithRegistersBackbone,
-            Dinov2WithRegistersForImageClassification,
-            Dinov2WithRegistersModel,
-            Dinov2WithRegistersPreTrainedModel,
-        )
-        from .models.distilbert import (
-            DistilBertForMaskedLM,
-            DistilBertForMultipleChoice,
-            DistilBertForQuestionAnswering,
-            DistilBertForSequenceClassification,
-            DistilBertForTokenClassification,
-            DistilBertModel,
-            DistilBertPreTrainedModel,
-        )
-        from .models.donut import (
-            DonutSwinModel,
-            DonutSwinPreTrainedModel,
-        )
-        from .models.dpr import (
-            DPRContextEncoder,
-            DPRPretrainedContextEncoder,
-            DPRPreTrainedModel,
-            DPRPretrainedQuestionEncoder,
-            DPRPretrainedReader,
-            DPRQuestionEncoder,
-            DPRReader,
-        )
-        from .models.dpt import (
-            DPTForDepthEstimation,
-            DPTForSemanticSegmentation,
-            DPTModel,
-            DPTPreTrainedModel,
-        )
-        from .models.efficientnet import (
-            EfficientNetForImageClassification,
-            EfficientNetModel,
-            EfficientNetPreTrainedModel,
-        )
-        from .models.electra import (
-            ElectraForCausalLM,
-            ElectraForMaskedLM,
-            ElectraForMultipleChoice,
-            ElectraForPreTraining,
-            ElectraForQuestionAnswering,
-            ElectraForSequenceClassification,
-            ElectraForTokenClassification,
-            ElectraModel,
-            ElectraPreTrainedModel,
-            load_tf_weights_in_electra,
-        )
-        from .models.emu3 import (
-            Emu3ForCausalLM,
-            Emu3ForConditionalGeneration,
-            Emu3PreTrainedModel,
-            Emu3TextModel,
-            Emu3VQVAE,
-        )
-        from .models.encodec import (
-            EncodecModel,
-            EncodecPreTrainedModel,
-        )
-        from .models.encoder_decoder import EncoderDecoderModel
-        from .models.ernie import (
-            ErnieForCausalLM,
-            ErnieForMaskedLM,
-            ErnieForMultipleChoice,
-            ErnieForNextSentencePrediction,
-            ErnieForPreTraining,
-            ErnieForQuestionAnswering,
-            ErnieForSequenceClassification,
-            ErnieForTokenClassification,
-            ErnieModel,
-            ErniePreTrainedModel,
-        )
-        from .models.esm import (
-            EsmFoldPreTrainedModel,
-            EsmForMaskedLM,
-            EsmForProteinFolding,
-            EsmForSequenceClassification,
-            EsmForTokenClassification,
-            EsmModel,
-            EsmPreTrainedModel,
-        )
-        from .models.falcon import (
-            FalconForCausalLM,
-            FalconForQuestionAnswering,
-            FalconForSequenceClassification,
-            FalconForTokenClassification,
-            FalconModel,
-            FalconPreTrainedModel,
-        )
-        from .models.falcon_mamba import (
-            FalconMambaForCausalLM,
-            FalconMambaModel,
-            FalconMambaPreTrainedModel,
-        )
-        from .models.fastspeech2_conformer import (
-            FastSpeech2ConformerHifiGan,
-            FastSpeech2ConformerModel,
-            FastSpeech2ConformerPreTrainedModel,
-            FastSpeech2ConformerWithHifiGan,
-        )
-        from .models.flaubert import (
-            FlaubertForMultipleChoice,
-            FlaubertForQuestionAnswering,
-            FlaubertForQuestionAnsweringSimple,
-            FlaubertForSequenceClassification,
-            FlaubertForTokenClassification,
-            FlaubertModel,
-            FlaubertPreTrainedModel,
-            FlaubertWithLMHeadModel,
-        )
-        from .models.flava import (
-            FlavaForPreTraining,
-            FlavaImageCodebook,
-            FlavaImageModel,
-            FlavaModel,
-            FlavaMultimodalModel,
-            FlavaPreTrainedModel,
-            FlavaTextModel,
-        )
-        from .models.fnet import (
-            FNetForMaskedLM,
-            FNetForMultipleChoice,
-            FNetForNextSentencePrediction,
-            FNetForPreTraining,
-            FNetForQuestionAnswering,
-            FNetForSequenceClassification,
-            FNetForTokenClassification,
-            FNetModel,
-            FNetPreTrainedModel,
-        )
-        from .models.focalnet import (
-            FocalNetBackbone,
-            FocalNetForImageClassification,
-            FocalNetForMaskedImageModeling,
-            FocalNetModel,
-            FocalNetPreTrainedModel,
-        )
-        from .models.fsmt import (
-            FSMTForConditionalGeneration,
-            FSMTModel,
-            PretrainedFSMTModel,
-        )
-        from .models.funnel import (
-            FunnelBaseModel,
-            FunnelForMaskedLM,
-            FunnelForMultipleChoice,
-            FunnelForPreTraining,
-            FunnelForQuestionAnswering,
-            FunnelForSequenceClassification,
-            FunnelForTokenClassification,
-            FunnelModel,
-            FunnelPreTrainedModel,
-            load_tf_weights_in_funnel,
-        )
-        from .models.fuyu import (
-            FuyuForCausalLM,
-            FuyuPreTrainedModel,
-        )
-        from .models.gemma import (
-            GemmaForCausalLM,
-            GemmaForSequenceClassification,
-            GemmaForTokenClassification,
-            GemmaModel,
-            GemmaPreTrainedModel,
-        )
-        from .models.gemma2 import (
-            Gemma2ForCausalLM,
-            Gemma2ForSequenceClassification,
-            Gemma2ForTokenClassification,
-            Gemma2Model,
-            Gemma2PreTrainedModel,
-        )
-        from .models.gemma3 import (
-            Gemma3ForCausalLM,
-            Gemma3ForConditionalGeneration,
-            Gemma3PreTrainedModel,
-            Gemma3TextModel,
-        )
-        from .models.git import (
-            GitForCausalLM,
-            GitModel,
-            GitPreTrainedModel,
-            GitVisionModel,
-        )
-        from .models.glm import (
-            GlmForCausalLM,
-            GlmForSequenceClassification,
-            GlmForTokenClassification,
-            GlmModel,
-            GlmPreTrainedModel,
-        )
-        from .models.glpn import (
-            GLPNForDepthEstimation,
-            GLPNModel,
-            GLPNPreTrainedModel,
-        )
-        from .models.got_ocr2 import (
-            GotOcr2ForConditionalGeneration,
-            GotOcr2PreTrainedModel,
-        )
-        from .models.gpt2 import (
-            GPT2DoubleHeadsModel,
-            GPT2ForQuestionAnswering,
-            GPT2ForSequenceClassification,
-            GPT2ForTokenClassification,
-            GPT2LMHeadModel,
-            GPT2Model,
-            GPT2PreTrainedModel,
-            load_tf_weights_in_gpt2,
-        )
-        from .models.gpt_bigcode import (
-            GPTBigCodeForCausalLM,
-            GPTBigCodeForSequenceClassification,
-            GPTBigCodeForTokenClassification,
-            GPTBigCodeModel,
-            GPTBigCodePreTrainedModel,
-        )
-        from .models.gpt_neo import (
-            GPTNeoForCausalLM,
-            GPTNeoForQuestionAnswering,
-            GPTNeoForSequenceClassification,
-            GPTNeoForTokenClassification,
-            GPTNeoModel,
-            GPTNeoPreTrainedModel,
-            load_tf_weights_in_gpt_neo,
-        )
-        from .models.gpt_neox import (
-            GPTNeoXForCausalLM,
-            GPTNeoXForQuestionAnswering,
-            GPTNeoXForSequenceClassification,
-            GPTNeoXForTokenClassification,
-            GPTNeoXModel,
-            GPTNeoXPreTrainedModel,
-        )
-        from .models.gpt_neox_japanese import (
-            GPTNeoXJapaneseForCausalLM,
-            GPTNeoXJapaneseModel,
-            GPTNeoXJapanesePreTrainedModel,
-        )
-        from .models.gptj import (
-            GPTJForCausalLM,
-            GPTJForQuestionAnswering,
-            GPTJForSequenceClassification,
-            GPTJModel,
-            GPTJPreTrainedModel,
-        )
-        from .models.granite import (
-            GraniteForCausalLM,
-            GraniteModel,
-            GranitePreTrainedModel,
-        )
-        from .models.granitemoe import (
-            GraniteMoeForCausalLM,
-            GraniteMoeModel,
-            GraniteMoePreTrainedModel,
-        )
-        from .models.granitemoeshared import (
-            GraniteMoeSharedForCausalLM,
-            GraniteMoeSharedModel,
-            GraniteMoeSharedPreTrainedModel,
-        )
-        from .models.grounding_dino import (
-            GroundingDinoForObjectDetection,
-            GroundingDinoModel,
-            GroundingDinoPreTrainedModel,
-        )
-        from .models.groupvit import (
-            GroupViTModel,
-            GroupViTPreTrainedModel,
-            GroupViTTextModel,
-            GroupViTVisionModel,
-        )
-        from .models.helium import (
-            HeliumForCausalLM,
-            HeliumForSequenceClassification,
-            HeliumForTokenClassification,
-            HeliumModel,
-            HeliumPreTrainedModel,
-        )
-        from .models.hiera import (
-            HieraBackbone,
-            HieraForImageClassification,
-            HieraForPreTraining,
-            HieraModel,
-            HieraPreTrainedModel,
-        )
-        from .models.hubert import (
-            HubertForCTC,
-            HubertForSequenceClassification,
-            HubertModel,
-            HubertPreTrainedModel,
-        )
-        from .models.ibert import (
-            IBertForMaskedLM,
-            IBertForMultipleChoice,
-            IBertForQuestionAnswering,
-            IBertForSequenceClassification,
-            IBertForTokenClassification,
-            IBertModel,
-            IBertPreTrainedModel,
-        )
-        from .models.idefics import (
-            IdeficsForVisionText2Text,
-            IdeficsModel,
-            IdeficsPreTrainedModel,
-            IdeficsProcessor,
-        )
-        from .models.idefics2 import (
-            Idefics2ForConditionalGeneration,
-            Idefics2Model,
-            Idefics2PreTrainedModel,
-            Idefics2Processor,
-        )
-        from .models.idefics3 import (
-            Idefics3ForConditionalGeneration,
-            Idefics3Model,
-            Idefics3PreTrainedModel,
-            Idefics3Processor,
-            Idefics3VisionConfig,
-            Idefics3VisionTransformer,
-        )
-        from .models.ijepa import (
-            IJepaForImageClassification,
-            IJepaModel,
-            IJepaPreTrainedModel,
-        )
-        from .models.imagegpt import (
-            ImageGPTForCausalImageModeling,
-            ImageGPTForImageClassification,
-            ImageGPTModel,
-            ImageGPTPreTrainedModel,
-            load_tf_weights_in_imagegpt,
-        )
-        from .models.informer import (
-            InformerForPrediction,
-            InformerModel,
-            InformerPreTrainedModel,
-        )
-        from .models.instructblip import (
-            InstructBlipForConditionalGeneration,
-            InstructBlipPreTrainedModel,
-            InstructBlipQFormerModel,
-            InstructBlipVisionModel,
-        )
-        from .models.instructblipvideo import (
-            InstructBlipVideoForConditionalGeneration,
-            InstructBlipVideoPreTrainedModel,
-            InstructBlipVideoQFormerModel,
-            InstructBlipVideoVisionModel,
-        )
-        from .models.internvl import (
-            InternVLForConditionalGeneration,
-            InternVLPreTrainedModel,
-            InternVLVisionModel,
-            InternVLVisionPreTrainedModel,
-        )
-        from .models.jamba import (
-            JambaForCausalLM,
-            JambaForSequenceClassification,
-            JambaModel,
-            JambaPreTrainedModel,
-        )
-        from .models.jetmoe import (
-            JetMoeForCausalLM,
-            JetMoeForSequenceClassification,
-            JetMoeModel,
-            JetMoePreTrainedModel,
-        )
-        from .models.kosmos2 import (
-            Kosmos2ForConditionalGeneration,
-            Kosmos2Model,
-            Kosmos2PreTrainedModel,
-        )
-        from .models.layoutlm import (
-            LayoutLMForMaskedLM,
-            LayoutLMForQuestionAnswering,
-            LayoutLMForSequenceClassification,
-            LayoutLMForTokenClassification,
-            LayoutLMModel,
-            LayoutLMPreTrainedModel,
-        )
-        from .models.layoutlmv2 import (
-            LayoutLMv2ForQuestionAnswering,
-            LayoutLMv2ForSequenceClassification,
-            LayoutLMv2ForTokenClassification,
-            LayoutLMv2Model,
-            LayoutLMv2PreTrainedModel,
-        )
-        from .models.layoutlmv3 import (
-            LayoutLMv3ForQuestionAnswering,
-            LayoutLMv3ForSequenceClassification,
-            LayoutLMv3ForTokenClassification,
-            LayoutLMv3Model,
-            LayoutLMv3PreTrainedModel,
-        )
-        from .models.led import (
-            LEDForConditionalGeneration,
-            LEDForQuestionAnswering,
-            LEDForSequenceClassification,
-            LEDModel,
-            LEDPreTrainedModel,
-        )
-        from .models.levit import (
-            LevitForImageClassification,
-            LevitForImageClassificationWithTeacher,
-            LevitModel,
-            LevitPreTrainedModel,
-        )
-        from .models.lilt import (
-            LiltForQuestionAnswering,
-            LiltForSequenceClassification,
-            LiltForTokenClassification,
-            LiltModel,
-            LiltPreTrainedModel,
-        )
-        from .models.llama import (
-            LlamaForCausalLM,
-            LlamaForQuestionAnswering,
-            LlamaForSequenceClassification,
-            LlamaForTokenClassification,
-            LlamaModel,
-            LlamaPreTrainedModel,
-        )
-        from .models.llava import (
-            LlavaForConditionalGeneration,
-            LlavaPreTrainedModel,
-        )
-        from .models.llava_next import (
-            LlavaNextForConditionalGeneration,
-            LlavaNextPreTrainedModel,
-        )
-        from .models.llava_next_video import (
-            LlavaNextVideoForConditionalGeneration,
-            LlavaNextVideoPreTrainedModel,
-        )
-        from .models.llava_onevision import (
-            LlavaOnevisionForConditionalGeneration,
-            LlavaOnevisionPreTrainedModel,
-        )
-        from .models.longformer import (
-            LongformerForMaskedLM,
-            LongformerForMultipleChoice,
-            LongformerForQuestionAnswering,
-            LongformerForSequenceClassification,
-            LongformerForTokenClassification,
-            LongformerModel,
-            LongformerPreTrainedModel,
-        )
-        from .models.longt5 import (
-            LongT5EncoderModel,
-            LongT5ForConditionalGeneration,
-            LongT5Model,
-            LongT5PreTrainedModel,
-        )
-        from .models.luke import (
-            LukeForEntityClassification,
-            LukeForEntityPairClassification,
-            LukeForEntitySpanClassification,
-            LukeForMaskedLM,
-            LukeForMultipleChoice,
-            LukeForQuestionAnswering,
-            LukeForSequenceClassification,
-            LukeForTokenClassification,
-            LukeModel,
-            LukePreTrainedModel,
-        )
-        from .models.lxmert import (
-            LxmertEncoder,
-            LxmertForPreTraining,
-            LxmertForQuestionAnswering,
-            LxmertModel,
-            LxmertPreTrainedModel,
-            LxmertVisualFeatureEncoder,
-        )
-        from .models.m2m_100 import (
-            M2M100ForConditionalGeneration,
-            M2M100Model,
-            M2M100PreTrainedModel,
-        )
-        from .models.mamba import (
-            MambaForCausalLM,
-            MambaModel,
-            MambaPreTrainedModel,
-        )
-        from .models.mamba2 import (
-            Mamba2ForCausalLM,
-            Mamba2Model,
-            Mamba2PreTrainedModel,
-        )
-        from .models.marian import MarianForCausalLM, MarianModel, MarianMTModel, MarianPreTrainedModel
-        from .models.markuplm import (
-            MarkupLMForQuestionAnswering,
-            MarkupLMForSequenceClassification,
-            MarkupLMForTokenClassification,
-            MarkupLMModel,
-            MarkupLMPreTrainedModel,
-        )
-        from .models.mask2former import (
-            Mask2FormerForUniversalSegmentation,
-            Mask2FormerModel,
-            Mask2FormerPreTrainedModel,
-        )
-        from .models.maskformer import (
-            MaskFormerForInstanceSegmentation,
-            MaskFormerModel,
-            MaskFormerPreTrainedModel,
-            MaskFormerSwinBackbone,
-        )
-        from .models.mbart import (
-            MBartForCausalLM,
-            MBartForConditionalGeneration,
-            MBartForQuestionAnswering,
-            MBartForSequenceClassification,
-            MBartModel,
-            MBartPreTrainedModel,
-        )
-        from .models.megatron_bert import (
-            MegatronBertForCausalLM,
-            MegatronBertForMaskedLM,
-            MegatronBertForMultipleChoice,
-            MegatronBertForNextSentencePrediction,
-            MegatronBertForPreTraining,
-            MegatronBertForQuestionAnswering,
-            MegatronBertForSequenceClassification,
-            MegatronBertForTokenClassification,
-            MegatronBertModel,
-            MegatronBertPreTrainedModel,
-        )
-        from .models.mgp_str import (
-            MgpstrForSceneTextRecognition,
-            MgpstrModel,
-            MgpstrPreTrainedModel,
-        )
-        from .models.mimi import (
-            MimiModel,
-            MimiPreTrainedModel,
-        )
-        from .models.mistral import (
-            MistralForCausalLM,
-            MistralForQuestionAnswering,
-            MistralForSequenceClassification,
-            MistralForTokenClassification,
-            MistralModel,
-            MistralPreTrainedModel,
-        )
-        from .models.mistral3 import (
-            Mistral3ForConditionalGeneration,
-            Mistral3PreTrainedModel,
-        )
-        from .models.mixtral import (
-            MixtralForCausalLM,
-            MixtralForQuestionAnswering,
-            MixtralForSequenceClassification,
-            MixtralForTokenClassification,
-            MixtralModel,
-            MixtralPreTrainedModel,
-        )
-        from .models.mllama import (
-            MllamaForCausalLM,
-            MllamaForConditionalGeneration,
-            MllamaPreTrainedModel,
-            MllamaProcessor,
-            MllamaTextModel,
-            MllamaVisionModel,
-        )
-        from .models.mobilebert import (
-            MobileBertForMaskedLM,
-            MobileBertForMultipleChoice,
-            MobileBertForNextSentencePrediction,
-            MobileBertForPreTraining,
-            MobileBertForQuestionAnswering,
-            MobileBertForSequenceClassification,
-            MobileBertForTokenClassification,
-            MobileBertModel,
-            MobileBertPreTrainedModel,
-            load_tf_weights_in_mobilebert,
-        )
-        from .models.mobilenet_v1 import (
-            MobileNetV1ForImageClassification,
-            MobileNetV1Model,
-            MobileNetV1PreTrainedModel,
-            load_tf_weights_in_mobilenet_v1,
-        )
-        from .models.mobilenet_v2 import (
-            MobileNetV2ForImageClassification,
-            MobileNetV2ForSemanticSegmentation,
-            MobileNetV2Model,
-            MobileNetV2PreTrainedModel,
-            load_tf_weights_in_mobilenet_v2,
-        )
-        from .models.mobilevit import (
-            MobileViTForImageClassification,
-            MobileViTForSemanticSegmentation,
-            MobileViTModel,
-            MobileViTPreTrainedModel,
-        )
-        from .models.mobilevitv2 import (
-            MobileViTV2ForImageClassification,
-            MobileViTV2ForSemanticSegmentation,
-            MobileViTV2Model,
-            MobileViTV2PreTrainedModel,
-        )
-        from .models.modernbert import (
-            ModernBertForMaskedLM,
-            ModernBertForSequenceClassification,
-            ModernBertForTokenClassification,
-            ModernBertModel,
-            ModernBertPreTrainedModel,
-        )
-        from .models.moonshine import (
-            MoonshineForConditionalGeneration,
-            MoonshineModel,
-            MoonshinePreTrainedModel,
-        )
-        from .models.moshi import (
-            MoshiForCausalLM,
-            MoshiForConditionalGeneration,
-            MoshiModel,
-            MoshiPreTrainedModel,
-        )
-        from .models.mpnet import (
-            MPNetForMaskedLM,
-            MPNetForMultipleChoice,
-            MPNetForQuestionAnswering,
-            MPNetForSequenceClassification,
-            MPNetForTokenClassification,
-            MPNetModel,
-            MPNetPreTrainedModel,
-        )
-        from .models.mpt import (
-            MptForCausalLM,
-            MptForQuestionAnswering,
-            MptForSequenceClassification,
-            MptForTokenClassification,
-            MptModel,
-            MptPreTrainedModel,
-        )
-        from .models.mra import (
-            MraForMaskedLM,
-            MraForMultipleChoice,
-            MraForQuestionAnswering,
-            MraForSequenceClassification,
-            MraForTokenClassification,
-            MraModel,
-            MraPreTrainedModel,
-        )
-        from .models.mt5 import (
-            MT5EncoderModel,
-            MT5ForConditionalGeneration,
-            MT5ForQuestionAnswering,
-            MT5ForSequenceClassification,
-            MT5ForTokenClassification,
-            MT5Model,
-            MT5PreTrainedModel,
-        )
-        from .models.musicgen import (
-            MusicgenForCausalLM,
-            MusicgenForConditionalGeneration,
-            MusicgenModel,
-            MusicgenPreTrainedModel,
-            MusicgenProcessor,
-        )
-        from .models.musicgen_melody import (
-            MusicgenMelodyForCausalLM,
-            MusicgenMelodyForConditionalGeneration,
-            MusicgenMelodyModel,
-            MusicgenMelodyPreTrainedModel,
-        )
-        from .models.mvp import (
-            MvpForCausalLM,
-            MvpForConditionalGeneration,
-            MvpForQuestionAnswering,
-            MvpForSequenceClassification,
-            MvpModel,
-            MvpPreTrainedModel,
-        )
-        from .models.nemotron import (
-            NemotronForCausalLM,
-            NemotronForQuestionAnswering,
-            NemotronForSequenceClassification,
-            NemotronForTokenClassification,
-            NemotronModel,
-            NemotronPreTrainedModel,
-        )
-        from .models.nllb_moe import (
-            NllbMoeForConditionalGeneration,
-            NllbMoeModel,
-            NllbMoePreTrainedModel,
-            NllbMoeSparseMLP,
-            NllbMoeTop2Router,
-        )
-        from .models.nystromformer import (
-            NystromformerForMaskedLM,
-            NystromformerForMultipleChoice,
-            NystromformerForQuestionAnswering,
-            NystromformerForSequenceClassification,
-            NystromformerForTokenClassification,
-            NystromformerModel,
-            NystromformerPreTrainedModel,
-        )
-        from .models.olmo import (
-            OlmoForCausalLM,
-            OlmoModel,
-            OlmoPreTrainedModel,
-        )
-        from .models.olmo2 import (
-            Olmo2ForCausalLM,
-            Olmo2Model,
-            Olmo2PreTrainedModel,
-        )
-        from .models.olmoe import (
-            OlmoeForCausalLM,
-            OlmoeModel,
-            OlmoePreTrainedModel,
-        )
-        from .models.omdet_turbo import (
-            OmDetTurboForObjectDetection,
-            OmDetTurboPreTrainedModel,
-        )
-        from .models.oneformer import (
-            OneFormerForUniversalSegmentation,
-            OneFormerModel,
-            OneFormerPreTrainedModel,
-        )
-        from .models.openai import (
-            OpenAIGPTDoubleHeadsModel,
-            OpenAIGPTForSequenceClassification,
-            OpenAIGPTLMHeadModel,
-            OpenAIGPTModel,
-            OpenAIGPTPreTrainedModel,
-            load_tf_weights_in_openai_gpt,
-        )
-        from .models.opt import (
-            OPTForCausalLM,
-            OPTForQuestionAnswering,
-            OPTForSequenceClassification,
-            OPTModel,
-            OPTPreTrainedModel,
-        )
-        from .models.owlv2 import (
-            Owlv2ForObjectDetection,
-            Owlv2Model,
-            Owlv2PreTrainedModel,
-            Owlv2TextModel,
-            Owlv2VisionModel,
-        )
-        from .models.owlvit import (
-            OwlViTForObjectDetection,
-            OwlViTModel,
-            OwlViTPreTrainedModel,
-            OwlViTTextModel,
-            OwlViTVisionModel,
-        )
-        from .models.paligemma import (
-            PaliGemmaForConditionalGeneration,
-            PaliGemmaPreTrainedModel,
-            PaliGemmaProcessor,
-        )
-        from .models.patchtsmixer import (
-            PatchTSMixerForPrediction,
-            PatchTSMixerForPretraining,
-            PatchTSMixerForRegression,
-            PatchTSMixerForTimeSeriesClassification,
-            PatchTSMixerModel,
-            PatchTSMixerPreTrainedModel,
-        )
-        from .models.patchtst import (
-            PatchTSTForClassification,
-            PatchTSTForPrediction,
-            PatchTSTForPretraining,
-            PatchTSTForRegression,
-            PatchTSTModel,
-            PatchTSTPreTrainedModel,
-        )
-        from .models.pegasus import (
-            PegasusForCausalLM,
-            PegasusForConditionalGeneration,
-            PegasusModel,
-            PegasusPreTrainedModel,
-        )
-        from .models.pegasus_x import (
-            PegasusXForConditionalGeneration,
-            PegasusXModel,
-            PegasusXPreTrainedModel,
-        )
-        from .models.perceiver import (
-            PerceiverForImageClassificationConvProcessing,
-            PerceiverForImageClassificationFourier,
-            PerceiverForImageClassificationLearned,
-            PerceiverForMaskedLM,
-            PerceiverForMultimodalAutoencoding,
-            PerceiverForOpticalFlow,
-            PerceiverForSequenceClassification,
-            PerceiverModel,
-            PerceiverPreTrainedModel,
-        )
-        from .models.persimmon import (
-            PersimmonForCausalLM,
-            PersimmonForSequenceClassification,
-            PersimmonForTokenClassification,
-            PersimmonModel,
-            PersimmonPreTrainedModel,
-        )
-        from .models.phi import (
-            PhiForCausalLM,
-            PhiForSequenceClassification,
-            PhiForTokenClassification,
-            PhiModel,
-            PhiPreTrainedModel,
-        )
-        from .models.phi3 import (
-            Phi3ForCausalLM,
-            Phi3ForSequenceClassification,
-            Phi3ForTokenClassification,
-            Phi3Model,
-            Phi3PreTrainedModel,
-        )
-        from .models.phi4_multimodal import (
-            Phi4MultimodalAudioModel,
-            Phi4MultimodalAudioPreTrainedModel,
-            Phi4MultimodalForCausalLM,
-            Phi4MultimodalModel,
-            Phi4MultimodalPreTrainedModel,
-            Phi4MultimodalVisionModel,
-            Phi4MultimodalVisionPreTrainedModel,
-        )
-        from .models.phimoe import (
-            PhimoeForCausalLM,
-            PhimoeForSequenceClassification,
-            PhimoeModel,
-            PhimoePreTrainedModel,
-        )
-        from .models.pix2struct import (
-            Pix2StructForConditionalGeneration,
-            Pix2StructPreTrainedModel,
-            Pix2StructTextModel,
-            Pix2StructVisionModel,
-        )
-        from .models.pixtral import (
-            PixtralPreTrainedModel,
-            PixtralVisionModel,
-        )
-        from .models.plbart import (
-            PLBartForCausalLM,
-            PLBartForConditionalGeneration,
-            PLBartForSequenceClassification,
-            PLBartModel,
-            PLBartPreTrainedModel,
-        )
-        from .models.poolformer import (
-            PoolFormerForImageClassification,
-            PoolFormerModel,
-            PoolFormerPreTrainedModel,
-        )
-        from .models.pop2piano import (
-            Pop2PianoForConditionalGeneration,
-            Pop2PianoPreTrainedModel,
-        )
-        from .models.prompt_depth_anything import (
-            PromptDepthAnythingForDepthEstimation,
-            PromptDepthAnythingPreTrainedModel,
-        )
-        from .models.prophetnet import (
-            ProphetNetDecoder,
-            ProphetNetEncoder,
-            ProphetNetForCausalLM,
-            ProphetNetForConditionalGeneration,
-            ProphetNetModel,
-            ProphetNetPreTrainedModel,
-        )
-        from .models.pvt import (
-            PvtForImageClassification,
-            PvtModel,
-            PvtPreTrainedModel,
-        )
-        from .models.pvt_v2 import (
-            PvtV2Backbone,
-            PvtV2ForImageClassification,
-            PvtV2Model,
-            PvtV2PreTrainedModel,
-        )
-        from .models.qwen2 import (
-            Qwen2ForCausalLM,
-            Qwen2ForQuestionAnswering,
-            Qwen2ForSequenceClassification,
-            Qwen2ForTokenClassification,
-            Qwen2Model,
-            Qwen2PreTrainedModel,
-        )
-        from .models.qwen2_5_vl import (
-            Qwen2_5_VLForConditionalGeneration,
-            Qwen2_5_VLModel,
-            Qwen2_5_VLPreTrainedModel,
-        )
-        from .models.qwen2_audio import (
-            Qwen2AudioEncoder,
-            Qwen2AudioForConditionalGeneration,
-            Qwen2AudioPreTrainedModel,
-        )
-        from .models.qwen2_moe import (
-            Qwen2MoeForCausalLM,
-            Qwen2MoeForQuestionAnswering,
-            Qwen2MoeForSequenceClassification,
-            Qwen2MoeForTokenClassification,
-            Qwen2MoeModel,
-            Qwen2MoePreTrainedModel,
-        )
-        from .models.qwen2_vl import (
-            Qwen2VLForConditionalGeneration,
-            Qwen2VLModel,
-            Qwen2VLPreTrainedModel,
-        )
-        from .models.rag import (
-            RagModel,
-            RagPreTrainedModel,
-            RagSequenceForGeneration,
-            RagTokenForGeneration,
-        )
-        from .models.recurrent_gemma import (
-            RecurrentGemmaForCausalLM,
-            RecurrentGemmaModel,
-            RecurrentGemmaPreTrainedModel,
-        )
-        from .models.reformer import (
-            ReformerForMaskedLM,
-            ReformerForQuestionAnswering,
-            ReformerForSequenceClassification,
-            ReformerModel,
-            ReformerModelWithLMHead,
-            ReformerPreTrainedModel,
-        )
-        from .models.regnet import (
-            RegNetForImageClassification,
-            RegNetModel,
-            RegNetPreTrainedModel,
-        )
-        from .models.rembert import (
-            RemBertForCausalLM,
-            RemBertForMaskedLM,
-            RemBertForMultipleChoice,
-            RemBertForQuestionAnswering,
-            RemBertForSequenceClassification,
-            RemBertForTokenClassification,
-            RemBertModel,
-            RemBertPreTrainedModel,
-            load_tf_weights_in_rembert,
-        )
-        from .models.resnet import (
-            ResNetBackbone,
-            ResNetForImageClassification,
-            ResNetModel,
-            ResNetPreTrainedModel,
-        )
-        from .models.roberta import (
-            RobertaForCausalLM,
-            RobertaForMaskedLM,
-            RobertaForMultipleChoice,
-            RobertaForQuestionAnswering,
-            RobertaForSequenceClassification,
-            RobertaForTokenClassification,
-            RobertaModel,
-            RobertaPreTrainedModel,
-        )
-        from .models.roberta_prelayernorm import (
-            RobertaPreLayerNormForCausalLM,
-            RobertaPreLayerNormForMaskedLM,
-            RobertaPreLayerNormForMultipleChoice,
-            RobertaPreLayerNormForQuestionAnswering,
-            RobertaPreLayerNormForSequenceClassification,
-            RobertaPreLayerNormForTokenClassification,
-            RobertaPreLayerNormModel,
-            RobertaPreLayerNormPreTrainedModel,
-        )
-        from .models.roc_bert import (
-            RoCBertForCausalLM,
-            RoCBertForMaskedLM,
-            RoCBertForMultipleChoice,
-            RoCBertForPreTraining,
-            RoCBertForQuestionAnswering,
-            RoCBertForSequenceClassification,
-            RoCBertForTokenClassification,
-            RoCBertModel,
-            RoCBertPreTrainedModel,
-            load_tf_weights_in_roc_bert,
-        )
-        from .models.roformer import (
-            RoFormerForCausalLM,
-            RoFormerForMaskedLM,
-            RoFormerForMultipleChoice,
-            RoFormerForQuestionAnswering,
-            RoFormerForSequenceClassification,
-            RoFormerForTokenClassification,
-            RoFormerModel,
-            RoFormerPreTrainedModel,
-            load_tf_weights_in_roformer,
-        )
-        from .models.rt_detr import (
-            RTDetrForObjectDetection,
-            RTDetrModel,
-            RTDetrPreTrainedModel,
-            RTDetrResNetBackbone,
-            RTDetrResNetPreTrainedModel,
-        )
-        from .models.rt_detr_v2 import RTDetrV2ForObjectDetection, RTDetrV2Model, RTDetrV2PreTrainedModel
-        from .models.rwkv import (
-            RwkvForCausalLM,
-            RwkvModel,
-            RwkvPreTrainedModel,
-        )
-        from .models.sam import (
-            SamModel,
-            SamPreTrainedModel,
-        )
-        from .models.seamless_m4t import (
-            SeamlessM4TCodeHifiGan,
-            SeamlessM4TForSpeechToSpeech,
-            SeamlessM4TForSpeechToText,
-            SeamlessM4TForTextToSpeech,
-            SeamlessM4TForTextToText,
-            SeamlessM4THifiGan,
-            SeamlessM4TModel,
-            SeamlessM4TPreTrainedModel,
-            SeamlessM4TTextToUnitForConditionalGeneration,
-            SeamlessM4TTextToUnitModel,
-        )
-        from .models.seamless_m4t_v2 import (
-            SeamlessM4Tv2ForSpeechToSpeech,
-            SeamlessM4Tv2ForSpeechToText,
-            SeamlessM4Tv2ForTextToSpeech,
-            SeamlessM4Tv2ForTextToText,
-            SeamlessM4Tv2Model,
-            SeamlessM4Tv2PreTrainedModel,
-        )
-        from .models.segformer import (
-            SegformerDecodeHead,
-            SegformerForImageClassification,
-            SegformerForSemanticSegmentation,
-            SegformerModel,
-            SegformerPreTrainedModel,
-        )
-        from .models.seggpt import (
-            SegGptForImageSegmentation,
-            SegGptModel,
-            SegGptPreTrainedModel,
-        )
-        from .models.sew import (
-            SEWForCTC,
-            SEWForSequenceClassification,
-            SEWModel,
-            SEWPreTrainedModel,
-        )
-        from .models.sew_d import (
-            SEWDForCTC,
-            SEWDForSequenceClassification,
-            SEWDModel,
-            SEWDPreTrainedModel,
-        )
-        from .models.shieldgemma2 import (
-            ShieldGemma2ForImageClassification,
-        )
-        from .models.siglip import (
-            SiglipForImageClassification,
-            SiglipModel,
-            SiglipPreTrainedModel,
-            SiglipTextModel,
-            SiglipVisionModel,
-        )
-        from .models.siglip2 import (
-            Siglip2ForImageClassification,
-            Siglip2Model,
-            Siglip2PreTrainedModel,
-            Siglip2TextModel,
-            Siglip2VisionModel,
-        )
-        from .models.smolvlm import (
-            SmolVLMForConditionalGeneration,
-            SmolVLMModel,
-            SmolVLMPreTrainedModel,
-            SmolVLMProcessor,
-            SmolVLMVisionConfig,
-            SmolVLMVisionTransformer,
-        )
-        from .models.speech_encoder_decoder import SpeechEncoderDecoderModel
-        from .models.speech_to_text import (
-            Speech2TextForConditionalGeneration,
-            Speech2TextModel,
-            Speech2TextPreTrainedModel,
-        )
-        from .models.speecht5 import (
-            SpeechT5ForSpeechToSpeech,
-            SpeechT5ForSpeechToText,
-            SpeechT5ForTextToSpeech,
-            SpeechT5HifiGan,
-            SpeechT5Model,
-            SpeechT5PreTrainedModel,
-        )
-        from .models.splinter import (
-            SplinterForPreTraining,
-            SplinterForQuestionAnswering,
-            SplinterModel,
-            SplinterPreTrainedModel,
-        )
-        from .models.squeezebert import (
-            SqueezeBertForMaskedLM,
-            SqueezeBertForMultipleChoice,
-            SqueezeBertForQuestionAnswering,
-            SqueezeBertForSequenceClassification,
-            SqueezeBertForTokenClassification,
-            SqueezeBertModel,
-            SqueezeBertPreTrainedModel,
-        )
-        from .models.stablelm import (
-            StableLmForCausalLM,
-            StableLmForSequenceClassification,
-            StableLmForTokenClassification,
-            StableLmModel,
-            StableLmPreTrainedModel,
-        )
-        from .models.starcoder2 import (
-            Starcoder2ForCausalLM,
-            Starcoder2ForSequenceClassification,
-            Starcoder2ForTokenClassification,
-            Starcoder2Model,
-            Starcoder2PreTrainedModel,
-        )
-        from .models.superglue import (
-            SuperGlueForKeypointMatching,
-            SuperGluePreTrainedModel,
-        )
-        from .models.superpoint import (
-            SuperPointForKeypointDetection,
-            SuperPointPreTrainedModel,
-        )
-        from .models.swiftformer import (
-            SwiftFormerForImageClassification,
-            SwiftFormerModel,
-            SwiftFormerPreTrainedModel,
-        )
-        from .models.swin import (
-            SwinBackbone,
-            SwinForImageClassification,
-            SwinForMaskedImageModeling,
-            SwinModel,
-            SwinPreTrainedModel,
-        )
-        from .models.swin2sr import (
-            Swin2SRForImageSuperResolution,
-            Swin2SRModel,
-            Swin2SRPreTrainedModel,
-        )
-        from .models.swinv2 import (
-            Swinv2Backbone,
-            Swinv2ForImageClassification,
-            Swinv2ForMaskedImageModeling,
-            Swinv2Model,
-            Swinv2PreTrainedModel,
-        )
-        from .models.switch_transformers import (
-            SwitchTransformersEncoderModel,
-            SwitchTransformersForConditionalGeneration,
-            SwitchTransformersModel,
-            SwitchTransformersPreTrainedModel,
-            SwitchTransformersSparseMLP,
-            SwitchTransformersTop1Router,
-        )
-        from .models.t5 import (
-            T5EncoderModel,
-            T5ForConditionalGeneration,
-            T5ForQuestionAnswering,
-            T5ForSequenceClassification,
-            T5ForTokenClassification,
-            T5Model,
-            T5PreTrainedModel,
-            load_tf_weights_in_t5,
-        )
-        from .models.table_transformer import (
-            TableTransformerForObjectDetection,
-            TableTransformerModel,
-            TableTransformerPreTrainedModel,
-        )
-        from .models.tapas import (
-            TapasForMaskedLM,
-            TapasForQuestionAnswering,
-            TapasForSequenceClassification,
-            TapasModel,
-            TapasPreTrainedModel,
-            load_tf_weights_in_tapas,
-        )
-        from .models.textnet import (
-            TextNetBackbone,
-            TextNetForImageClassification,
-            TextNetModel,
-            TextNetPreTrainedModel,
-        )
-        from .models.time_series_transformer import (
-            TimeSeriesTransformerForPrediction,
-            TimeSeriesTransformerModel,
-            TimeSeriesTransformerPreTrainedModel,
-        )
-        from .models.timesformer import (
-            TimesformerForVideoClassification,
-            TimesformerModel,
-            TimesformerPreTrainedModel,
-        )
-        from .models.timm_backbone import TimmBackbone
-        from .models.timm_wrapper import (
-            TimmWrapperForImageClassification,
-            TimmWrapperModel,
-            TimmWrapperPreTrainedModel,
-        )
-        from .models.trocr import (
-            TrOCRForCausalLM,
-            TrOCRPreTrainedModel,
-        )
-        from .models.tvp import (
-            TvpForVideoGrounding,
-            TvpModel,
-            TvpPreTrainedModel,
-        )
-        from .models.udop import (
-            UdopEncoderModel,
-            UdopForConditionalGeneration,
-            UdopModel,
-            UdopPreTrainedModel,
-        )
-        from .models.umt5 import (
-            UMT5EncoderModel,
-            UMT5ForConditionalGeneration,
-            UMT5ForQuestionAnswering,
-            UMT5ForSequenceClassification,
-            UMT5ForTokenClassification,
-            UMT5Model,
-            UMT5PreTrainedModel,
-        )
-        from .models.unispeech import (
-            UniSpeechForCTC,
-            UniSpeechForPreTraining,
-            UniSpeechForSequenceClassification,
-            UniSpeechModel,
-            UniSpeechPreTrainedModel,
-        )
-        from .models.unispeech_sat import (
-            UniSpeechSatForAudioFrameClassification,
-            UniSpeechSatForCTC,
-            UniSpeechSatForPreTraining,
-            UniSpeechSatForSequenceClassification,
-            UniSpeechSatForXVector,
-            UniSpeechSatModel,
-            UniSpeechSatPreTrainedModel,
-        )
-        from .models.univnet import UnivNetModel
-        from .models.upernet import (
-            UperNetForSemanticSegmentation,
-            UperNetPreTrainedModel,
-        )
-        from .models.video_llava import (
-            VideoLlavaForConditionalGeneration,
-            VideoLlavaPreTrainedModel,
-            VideoLlavaProcessor,
-        )
-        from .models.videomae import (
-            VideoMAEForPreTraining,
-            VideoMAEForVideoClassification,
-            VideoMAEModel,
-            VideoMAEPreTrainedModel,
-        )
-        from .models.vilt import (
-            ViltForImageAndTextRetrieval,
-            ViltForImagesAndTextClassification,
-            ViltForMaskedLM,
-            ViltForQuestionAnswering,
-            ViltForTokenClassification,
-            ViltModel,
-            ViltPreTrainedModel,
-        )
-        from .models.vipllava import (
-            VipLlavaForConditionalGeneration,
-            VipLlavaPreTrainedModel,
-        )
-        from .models.vision_encoder_decoder import VisionEncoderDecoderModel
-        from .models.vision_text_dual_encoder import VisionTextDualEncoderModel
-        from .models.visual_bert import (
-            VisualBertForMultipleChoice,
-            VisualBertForPreTraining,
-            VisualBertForQuestionAnswering,
-            VisualBertForRegionToPhraseAlignment,
-            VisualBertForVisualReasoning,
-            VisualBertModel,
-            VisualBertPreTrainedModel,
-        )
-        from .models.vit import (
-            ViTForImageClassification,
-            ViTForMaskedImageModeling,
-            ViTModel,
-            ViTPreTrainedModel,
-        )
-        from .models.vit_mae import (
-            ViTMAEForPreTraining,
-            ViTMAEModel,
-            ViTMAEPreTrainedModel,
-        )
-        from .models.vit_msn import (
-            ViTMSNForImageClassification,
-            ViTMSNModel,
-            ViTMSNPreTrainedModel,
-        )
-        from .models.vitdet import (
-            VitDetBackbone,
-            VitDetModel,
-            VitDetPreTrainedModel,
-        )
-        from .models.vitmatte import (
-            VitMatteForImageMatting,
-            VitMattePreTrainedModel,
-        )
-        from .models.vitpose import (
-            VitPoseForPoseEstimation,
-            VitPosePreTrainedModel,
-        )
-        from .models.vitpose_backbone import VitPoseBackbone, VitPoseBackbonePreTrainedModel
-        from .models.vits import (
-            VitsModel,
-            VitsPreTrainedModel,
-        )
-        from .models.vivit import (
-            VivitForVideoClassification,
-            VivitModel,
-            VivitPreTrainedModel,
-        )
-        from .models.wav2vec2 import (
-            Wav2Vec2ForAudioFrameClassification,
-            Wav2Vec2ForCTC,
-            Wav2Vec2ForMaskedLM,
-            Wav2Vec2ForPreTraining,
-            Wav2Vec2ForSequenceClassification,
-            Wav2Vec2ForXVector,
-            Wav2Vec2Model,
-            Wav2Vec2PreTrainedModel,
-        )
-        from .models.wav2vec2_bert import (
-            Wav2Vec2BertForAudioFrameClassification,
-            Wav2Vec2BertForCTC,
-            Wav2Vec2BertForSequenceClassification,
-            Wav2Vec2BertForXVector,
-            Wav2Vec2BertModel,
-            Wav2Vec2BertPreTrainedModel,
-        )
-        from .models.wav2vec2_conformer import (
-            Wav2Vec2ConformerForAudioFrameClassification,
-            Wav2Vec2ConformerForCTC,
-            Wav2Vec2ConformerForPreTraining,
-            Wav2Vec2ConformerForSequenceClassification,
-            Wav2Vec2ConformerForXVector,
-            Wav2Vec2ConformerModel,
-            Wav2Vec2ConformerPreTrainedModel,
-        )
-        from .models.wavlm import (
-            WavLMForAudioFrameClassification,
-            WavLMForCTC,
-            WavLMForSequenceClassification,
-            WavLMForXVector,
-            WavLMModel,
-            WavLMPreTrainedModel,
-        )
-        from .models.whisper import (
-            WhisperForAudioClassification,
-            WhisperForCausalLM,
-            WhisperForConditionalGeneration,
-            WhisperModel,
-            WhisperPreTrainedModel,
-        )
-        from .models.x_clip import (
-            XCLIPModel,
-            XCLIPPreTrainedModel,
-            XCLIPTextModel,
-            XCLIPVisionModel,
-        )
-        from .models.xglm import (
-            XGLMForCausalLM,
-            XGLMModel,
-            XGLMPreTrainedModel,
-        )
-        from .models.xlm import (
-            XLMForMultipleChoice,
-            XLMForQuestionAnswering,
-            XLMForQuestionAnsweringSimple,
-            XLMForSequenceClassification,
-            XLMForTokenClassification,
-            XLMModel,
-            XLMPreTrainedModel,
-            XLMWithLMHeadModel,
-        )
-        from .models.xlm_roberta import (
-            XLMRobertaForCausalLM,
-            XLMRobertaForMaskedLM,
-            XLMRobertaForMultipleChoice,
-            XLMRobertaForQuestionAnswering,
-            XLMRobertaForSequenceClassification,
-            XLMRobertaForTokenClassification,
-            XLMRobertaModel,
-            XLMRobertaPreTrainedModel,
-        )
-        from .models.xlm_roberta_xl import (
-            XLMRobertaXLForCausalLM,
-            XLMRobertaXLForMaskedLM,
-            XLMRobertaXLForMultipleChoice,
-            XLMRobertaXLForQuestionAnswering,
-            XLMRobertaXLForSequenceClassification,
-            XLMRobertaXLForTokenClassification,
-            XLMRobertaXLModel,
-            XLMRobertaXLPreTrainedModel,
-        )
-        from .models.xlnet import (
-            XLNetForMultipleChoice,
-            XLNetForQuestionAnswering,
-            XLNetForQuestionAnsweringSimple,
-            XLNetForSequenceClassification,
-            XLNetForTokenClassification,
-            XLNetLMHeadModel,
-            XLNetModel,
-            XLNetPreTrainedModel,
-            load_tf_weights_in_xlnet,
-        )
-        from .models.xmod import (
-            XmodForCausalLM,
-            XmodForMaskedLM,
-            XmodForMultipleChoice,
-            XmodForQuestionAnswering,
-            XmodForSequenceClassification,
-            XmodForTokenClassification,
-            XmodModel,
-            XmodPreTrainedModel,
-=======
->>>>>>> 20ceaca2
         )
 
     try:
