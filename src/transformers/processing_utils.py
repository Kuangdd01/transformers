--- conflicted
+++ resolved
@@ -1285,25 +1285,6 @@
             value = kwargs.pop(key, processor_value)
             chat_template_kwargs[key] = value
 
-<<<<<<< HEAD
-        # Pop kwargs that should not be used by tokenizer's `apply_chat_template`
-        tokenize = chat_template_kwargs.pop("tokenize")
-        return_dict = chat_template_kwargs.pop("return_dict")
-        num_frames = chat_template_kwargs.pop("num_frames")
-        initial_shift = chat_template_kwargs.pop("initial_shift")
-        video_fps = chat_template_kwargs.pop("video_fps")
-        video_load_backend = chat_template_kwargs.pop("video_load_backend")
-
-        prompt = self.tokenizer.apply_chat_template(
-            conversation,
-            chat_template=chat_template,
-            tokenize=False,
-            return_dict=False,
-            **chat_template_kwargs,
-        )
-
-=======
->>>>>>> 27d17075
         if isinstance(conversation, (list, tuple)) and (
             isinstance(conversation[0], (list, tuple)) or hasattr(conversation[0], "content")
         ):
@@ -1353,21 +1334,12 @@
                                 "If you model applies special processing based on metadata, please load the whole video and let the model sample frames."
                             )
                         else:
-<<<<<<< HEAD
-                            video = load_video(
-                                fname,
-                                num_frames=num_frames,
-                                fps=video_fps,
-                                initial_shift=initial_shift,
-                                backend=video_load_backend,
-=======
                             video, metadata = load_video(
                                 fname,
                                 num_frames=num_frames,
                                 fps=video_fps,
                                 backend=video_load_backend,
                                 sample_indices_fn=sample_indices_fn,
->>>>>>> 27d17075
                             )
                         videos.append(video)
                         video_metadata.append(metadata)
